﻿using System;
using System.Collections.Generic;
using System.ComponentModel;
using System.Data;
using System.Drawing;
using System.Drawing.Imaging;
using System.Linq;
using System.Text;
using System.Windows.Forms;
using System.IO;
using System.Security.Cryptography;
using System.Globalization;
using System.Threading;
using System.Text.RegularExpressions;

namespace PKHeX
{
    public partial class Form1 : Form
    {
        public Form1()
        {
            #region Pop open a splash screen while we load up.
            Thread SplashSCR = new Thread(() => new SplashScreen(this).ShowDialog());
            SplashSCR.Start();
            #endregion
            #region Initialize Form
            InitializeComponent();
            // Get Default White Color (for some users who have different color schemes
            CB_ExtraBytes.SelectedIndex = 0;

            // Resize Main Window to PKX Editing Mode
            largeWidth = this.Width;
            shortWidth = (Width * (30500 / 620)) / 100 + 1;
            Width = shortWidth;
            #endregion
            #region Language Detection before loading
            // Set up Language Selection
            string[] main_langlist = new string[]
            {
                "English", // ENG
                "日本語", // JPN
                "Français", // FRE
                "Italiano", // ITA
                "Deutsch", // GER
                "Español", // SPA
                "한국어", // KOR
            };
            int[] main_langnum = new int[]
            { 2,1,3,4,5,7,8 };
            string[] lang_val = { "en", "ja", "fr", "it", "de", "es", "ko" };
            
            for (int i = 0; i < main_langlist.Length; i++)
            {
                cbItem item = new cbItem();
                item.Text = main_langlist[i];
                item.Value = main_langnum[i];

                CB_MainLanguage.Items.Add(item);
            }
            // Try and detect the language
            string filename = Path.GetFileNameWithoutExtension(System.Diagnostics.Process.GetCurrentProcess().MainModule.FileName);
            string lastTwoChars = filename.Substring(filename.Length - 2);
            int lang = Array.IndexOf(main_langnum,Array.IndexOf(lang_val, lastTwoChars));

            if (lang >= 0)
                CB_MainLanguage.SelectedIndex = main_langnum[lang];
            else if (lastTwoChars == "jp")
                CB_MainLanguage.SelectedIndex = 1;
            else
                CB_MainLanguage.SelectedIndex = 0;

            #region HaX
            HaX = (filename.IndexOf("HaX") >= 0);
            {
                CHK_HackedStats.Enabled = CHK_HackedStats.Visible =
                DEV_Ability.Enabled = DEV_Ability.Visible =
                MT_Level.Enabled = MT_Level.Visible =
                TB_AbilityNumber.Visible =
                MT_Form.Enabled = MT_Form.Visible = HaX; 

                TB_Level.Visible =
                CB_Ability.Visible = !HaX; 
            }
            #endregion
            #endregion
            #region Localize & Populate
            InitializeStrings();
            // Initialize Fields
            InitializeFields();
            #endregion
            #region Add ContextMenus to the PictureBoxes (PKX slots)
            PictureBox[] pba = {
                                   bpkx1, bpkx2, bpkx3, bpkx4, bpkx5, bpkx6,
                                   bpkx7, bpkx8, bpkx9, bpkx10,bpkx11,bpkx12,
                                   bpkx13,bpkx14,bpkx15,bpkx16,bpkx17,bpkx18,
                                   bpkx19,bpkx20,bpkx21,bpkx22,bpkx23,bpkx24,
                                   bpkx25,bpkx26,bpkx27,bpkx28,bpkx29,bpkx30,

                                    ppkx1, ppkx2, ppkx3, ppkx4, ppkx5, ppkx6,
                               };
            ContextMenuStrip mnu = new ContextMenuStrip();
            ToolStripMenuItem mnuView = new ToolStripMenuItem("View");
            ToolStripMenuItem mnuSet = new ToolStripMenuItem("Set");
            ToolStripMenuItem mnuDelete = new ToolStripMenuItem("Delete");
            //Assign event handlers
            mnuView.Click += new EventHandler(rcmView_Click);
            mnuSet.Click += new EventHandler(rcmSet_Click);
            mnuDelete.Click += new EventHandler(rcmDelete_Click);
            //Add to main context menu
            mnu.Items.AddRange(new ToolStripItem[] { mnuView, mnuSet, mnuDelete });
            //Assign to datagridview
            for (int i = 0; i < pba.Length; i++)
                pba[i].ContextMenuStrip = mnu;

            // Add ContextMenus to the PictureBoxes that are read only
            PictureBox[] pba2 = {
                                    bbpkx1,bbpkx2,bbpkx3,bbpkx4,bbpkx5,bbpkx6,

                                    dcpkx1, dcpkx2, gtspkx, fusedpkx,subepkx1,subepkx2,subepkx3,
                               };
            ContextMenuStrip mnu2 = new ContextMenuStrip();
            ToolStripMenuItem mnu2View = new ToolStripMenuItem("View");
            //Assign event handlers
            mnu2View.Click += new EventHandler(rcmView_Click);
            //Add to main context menu
            mnu2.Items.AddRange(new ToolStripItem[] { mnu2View });
            //Assign to datagridview
            for (int i = 0; i < pba2.Length; i++)
                pba2[i].ContextMenuStrip = mnu2;
            #endregion
            #region Enable Drag and Drop on the form & tab control.
            this.tabMain.AllowDrop = true;
            this.DragEnter += new DragEventHandler(tabMain_DragEnter);
            this.DragDrop += new DragEventHandler(tabMain_DragDrop);

            // Enable Drag and Drop on each tab.
            this.tabMain.DragEnter += new DragEventHandler(tabMain_DragEnter);
            this.tabMain.DragDrop += new DragEventHandler(tabMain_DragDrop);

            TabPage[] tca = { Tab_Main, Tab_Met, Tab_Stats, Tab_Attacks, Tab_OTMisc };
            for (int i = 0; i < tca.Length; i++)
            {
                tca[i].DragEnter += new DragEventHandler(tabMain_DragEnter);
                tca[i].DragDrop += new DragEventHandler(tabMain_DragDrop);
            } 

            // Export D&D
            dragout.MouseDown += new MouseEventHandler(dragout_MouseDown);
            dragout.DragOver += new DragEventHandler(dragout_DragOver);
            eragout.MouseDown += new MouseEventHandler(dragout_MouseDown);
            eragout.DragOver += new DragEventHandler(dragout_DragOver);

            // ToolTips for Drag&Drop
            ToolTip dragoutTip1 = new ToolTip();
            ToolTip dragoutTip2 = new ToolTip();
            dragoutTip1.SetToolTip(dragout, "PK6 QuickSave");
            dragoutTip2.SetToolTip(eragout, "EK6 QuickSave");

            // Box Drag & Drop
            for (int i = 0; i < 30; i++)
                pba[i].AllowDrop = true;
            tabMain.AllowDrop = true;

            #endregion
            #region Finish Up

            // Default Selected Items
            C_BoxSelect.SelectedIndex = 0;
            CB_PPu1.SelectedIndex = CB_PPu2.SelectedIndex = CB_PPu3.SelectedIndex = CB_PPu4.SelectedIndex = 0;
            CB_Ball.SelectedIndex = 0;

            // Load the arguments
            string[] args = Environment.GetCommandLineArgs();
            SDFLoc = Util.GetSDFLocation();
            if (args.Length > 1)
                openQuick(args[1]);
            else if (SDFLoc != null)
                openQuick(Path.Combine(SDFLoc,"main"));
            else if (File.Exists(Util.NormalizePath(Path.Combine(Util.GetTempFolder(), "root" + Path.DirectorySeparatorChar  + "main"))))
                openQuick(Util.NormalizePath(Path.Combine(Util.GetTempFolder() , "root" + Path.DirectorySeparatorChar  + "main")));

            // Close splash screen.  
            init = true;          
            SplashSCR.Join();
            this.BringToFront();
            this.WindowState = FormWindowState.Minimized;
            this.Show();
            this.WindowState = FormWindowState.Normal;
            if (HaX)
            {
                System.Media.SystemSounds.Exclamation.Play();
                MessageBox.Show("Illegal mode activated.\n\nPlease behave.", "Alert");
            }
            #endregion
        }

        #region Global Variables: Always Visible!
        public byte[] buff = new Byte[260];
        public byte[] savefile = new Byte[0x100000];
        public byte[] cyberSAV = new Byte[0x65600];
        public bool savegame_oras = false;
        public bool cybergadget = false;
        public int gt = 258;
        public int genderflag, species;
        public int savindex;
        public bool savedited;
        public string SDFLoc = null;
        public bool HaX = false;

        public static int colorizedbox = 32;
        public static Image colorizedcolor = null;
        public static int colorizedslot = 0;
        public static int largeWidth, shortWidth = 0;
        public static string eggname = "";
        public static string[] specieslist = { };
        public static string[] movelist = { };
        public static string[] itemlist = { };
        public static string[] abilitylist = { };
        public static string[] types = { };
        public static string[] natures = { };
        public static string[] characteristics = { };
        public static string[] memories = { };
        public static string[] genloc = { };
        public static string[] forms = { };
        public static string[] metHGSS_00000 = { };
        public static string[] metHGSS_02000 = { };
        public static string[] metHGSS_03000 = { };
        public static string[] metBW2_00000 = { };
        public static string[] metBW2_30000 = { };
        public static string[] metBW2_40000 = { };
        public static string[] metBW2_60000 = { };
        public static string[] metXY_00000 = { };
        public static string[] metXY_30000 = { };
        public static string[] metXY_40000 = { };
        public static string[] metXY_60000 = { };
        public static string[] trainingbags = { };
        public static string[] trainingstage = { };
        public static string[] wallpapernames = { };
        public static string[] puffs = { };
        public static string[] itempouch = { };
        public static int[] speciesability = { };
        public static int[] saveoffsets = { };
        public static string origintrack;
        public static string curlanguage;
        public volatile bool init = false;
        public ToolTip Tip1 = new ToolTip();
        public ToolTip Tip2 = new ToolTip();
        public ToolTip Tip3 = new ToolTip();
        public SaveGames.SaveStruct SaveGame = new SaveGames.SaveStruct("XY");
        #endregion
        
        #region //// PKX WINDOW FUNCTIONS ////
        private void InitializeFields()
        {
            // Initialize Fields
            {
                #region ability table
                speciesability = new int[] { 
                    // If you're tinkering with the program, just change the "e" in PKHeX to an "a".
                    // You can then choose any ability or use hacked stats. Please act responsibly.
                                000,	000,	000,	000,
                                001,	065,	065,	034,
                                002,	065,	065,	034,
                                003,	065,	065,	034,
                                004,	066,	066,	094,
                                005,	066,	066,	094,
                                006,	066,	066,	094,
                                007,	067,	067,	044,
                                008,	067,	067,	044,
                                009,	067,	067,	044,
                                010,	019,	019,	050,
                                011,	061,	061,	061,
                                012,	014,	014,	110,
                                013,	019,	019,	050,
                                014,	061,	061,	061,
                                015,	068,	068,	097,
                                016,	051,	077,	145,
                                017,	051,	077,	145,
                                018,	051,	077,	145,
                                019,	050,	062,	055,
                                020,	050,	062,	055,
                                021,	051,	051,	097,
                                022,	051,	051,	097,
                                023,	022,	061,	127,
                                024,	022,	061,	127,
                                025,	009,	009,	031,
                                026,	009,	009,	031,
                                027,	008,	008,	146,
                                028,	008,	008,	146,
                                029,	038,	079,	055,
                                030,	038,	079,	055,
                                031,	038,	079,	125,
                                032,	038,	079,	055,
                                033,	038,	079,	055,
                                034,	038,	079,	125,
                                035,	056,	098,	132,
                                036,	056,	098,	109,
                                037,	018,	018,	070,
                                038,	018,	018,	070,
                                039,	056,	172,	132,
                                040,	056,	172,	119,
                                041,	039,	039,	151,
                                042,	039,	039,	151,
                                043,	034,	034,	050,
                                044,	034,	034,	001,
                                045,	034,	034,	027,
                                046,	027,	087,	006,
                                047,	027,	087,	006,
                                048,	014,	110,	050,
                                049,	019,	110,	147,
                                050,	008,	071,	159,
                                051,	008,	071,	159,
                                052,	053,	101,	127,
                                053,	007,	101,	127,
                                054,	006,	013,	033,
                                055,	006,	013,	033,
                                056,	072,	083,	128,
                                057,	072,	083,	128,
                                058,	022,	018,	154,
                                059,	022,	018,	154,
                                060,	011,	006,	033,
                                061,	011,	006,	033,
                                062,	011,	006,	033,
                                063,	028,	039,	098,
                                064,	028,	039,	098,
                                065,	028,	039,	098,
                                066,	062,	099,	080,
                                067,	062,	099,	080,
                                068,	062,	099,	080,
                                069,	034,	034,	082,
                                070,	034,	034,	082,
                                071,	034,	034,	082,
                                072,	029,	064,	044,
                                073,	029,	064,	044,
                                074,	069,	005,	008,
                                075,	069,	005,	008,
                                076,	069,	005,	008,
                                077,	050,	018,	049,
                                078,	050,	018,	049,
                                079,	012,	020,	144,
                                080,	012,	020,	144,
                                081,	042,	005,	148,
                                082,	042,	005,	148,
                                083,	051,	039,	128,
                                084,	050,	048,	077,
                                085,	050,	048,	077,
                                086,	047,	093,	115,
                                087,	047,	093,	115,
                                088,	001,	060,	143,
                                089,	001,	060,	143,
                                090,	075,	092,	142,
                                091,	075,	092,	142,
                                092,	026,	026,	026,
                                093,	026,	026,	026,
                                094,	026,	026,	026,
                                095,	069,	005,	133,
                                096,	015,	108,	039,
                                097,	015,	108,	039,
                                098,	052,	075,	125,
                                099,	052,	075,	125,
                                100,	043,	009,	106,
                                101,	043,	009,	106,
                                102,	034,	034,	139,
                                103,	034,	034,	139,
                                104,	069,	031,	004,
                                105,	069,	031,	004,
                                106,	007,	120,	084,
                                107,	051,	089,	039,
                                108,	020,	012,	013,
                                109,	026,	026,	026,
                                110,	026,	026,	026,
                                111,	031,	069,	120,
                                112,	031,	069,	120,
                                113,	030,	032,	131,
                                114,	034,	102,	144,
                                115,	048,	113,	039,
                                116,	033,	097,	006,
                                117,	038,	097,	006,
                                118,	033,	041,	031,
                                119,	033,	041,	031,
                                120,	035,	030,	148,
                                121,	035,	030,	148,
                                122,	043,	111,	101,
                                123,	068,	101,	080,
                                124,	012,	108,	087,
                                125,	009,	009,	072,
                                126,	049,	049,	072,
                                127,	052,	104,	153,
                                128,	022,	083,	125,
                                129,	033,	033,	155,
                                130,	022,	022,	153,
                                131,	011,	075,	093,
                                132,	007,	007,	150,
                                133,	050,	091,	107,
                                134,	011,	011,	093,
                                135,	010,	010,	095,
                                136,	018,	018,	062,
                                137,	036,	088,	148,
                                138,	033,	075,	133,
                                139,	033,	075,	133,
                                140,	033,	004,	133,
                                141,	033,	004,	133,
                                142,	069,	046,	127,
                                143,	017,	047,	082,
                                144,	046,	046,	081,
                                145,	046,	046,	009,
                                146,	046,	046,	049,
                                147,	061,	061,	063,
                                148,	061,	061,	063,
                                149,	039,	039,	136,
                                150,	046,	046,	127,
                                151,	028,	028,	028,
                                152,	065,	065,	102,
                                153,	065,	065,	102,
                                154,	065,	065,	102,
                                155,	066,	066,	018,
                                156,	066,	066,	018,
                                157,	066,	066,	018,
                                158,	067,	067,	125,
                                159,	067,	067,	125,
                                160,	067,	067,	125,
                                161,	050,	051,	119,
                                162,	050,	051,	119,
                                163,	015,	051,	110,
                                164,	015,	051,	110,
                                165,	068,	048,	155,
                                166,	068,	048,	089,
                                167,	068,	015,	097,
                                168,	068,	015,	097,
                                169,	039,	039,	151,
                                170,	010,	035,	011,
                                171,	010,	035,	011,
                                172,	009,	009,	031,
                                173,	056,	098,	132,
                                174,	056,	172,	132,
                                175,	055,	032,	105,
                                176,	055,	032,	105,
                                177,	028,	048,	156,
                                178,	028,	048,	156,
                                179,	009,	009,	057,
                                180,	009,	009,	057,
                                181,	009,	009,	057,
                                182,	034,	034,	131,
                                183,	047,	037,	157,
                                184,	047,	037,	157,
                                185,	005,	069,	155,
                                186,	011,	006,	002,
                                187,	034,	102,	151,
                                188,	034,	102,	151,
                                189,	034,	102,	151,
                                190,	050,	053,	092,
                                191,	034,	094,	048,
                                192,	034,	094,	048,
                                193,	003,	014,	119,
                                194,	006,	011,	109,
                                195,	006,	011,	109,
                                196,	028,	028,	156,
                                197,	028,	028,	039,
                                198,	015,	105,	158,
                                199,	012,	020,	144,
                                200,	026,	026,	026,
                                201,	026,	026,	026,
                                202,	023,	023,	140,
                                203,	039,	048,	157,
                                204,	005,	005,	142,
                                205,	005,	005,	142,
                                206,	032,	050,	155,
                                207,	052,	008,	017,
                                208,	069,	005,	125,
                                209,	022,	050,	155,
                                210,	022,	095,	155,
                                211,	038,	033,	022,
                                212,	068,	101,	135,
                                213,	005,	082,	126,
                                214,	068,	062,	153,
                                215,	039,	051,	124,
                                216,	053,	095,	118,
                                217,	062,	095,	127,
                                218,	040,	049,	133,
                                219,	040,	049,	133,
                                220,	012,	081,	047,
                                221,	012,	081,	047,
                                222,	055,	030,	144,
                                223,	055,	097,	141,
                                224,	021,	097,	141,
                                225,	072,	055,	015,
                                226,	033,	011,	041,
                                227,	051,	005,	133,
                                228,	048,	018,	127,
                                229,	048,	018,	127,
                                230,	033,	097,	006,
                                231,	053,	053,	008,
                                232,	005,	005,	008,
                                233,	036,	088,	148,
                                234,	022,	119,	157,
                                235,	020,	101,	141,
                                236,	062,	080,	072,
                                237,	022,	101,	080,
                                238,	012,	108,	093,
                                239,	009,	009,	072,
                                240,	049,	049,	072,
                                241,	047,	113,	157,
                                242,	030,	032,	131,
                                243,	046,	046,	010,
                                244,	046,	046,	018,
                                245,	046,	046,	011,
                                246,	062,	062,	008,
                                247,	061,	061,	061,
                                248,	045,	045,	127,
                                249,	046,	046,	136,
                                250,	046,	046,	144,
                                251,	030,	030,	030,
                                252,	065,	065,	084,
                                253,	065,	065,	084,
                                254,	065,	065,	084,
                                255,	066,	066,	003,
                                256,	066,	066,	003,
                                257,	066,	066,	003,
                                258,	067,	067,	006,
                                259,	067,	067,	006,
                                260,	067,	067,	006,
                                261,	050,	095,	155,
                                262,	022,	095,	153,
                                263,	053,	082,	095,
                                264,	053,	082,	095,
                                265,	019,	019,	050,
                                266,	061,	061,	061,
                                267,	068,	068,	079,
                                268,	061,	061,	061,
                                269,	019,	019,	014,
                                270,	033,	044,	020,
                                271,	033,	044,	020,
                                272,	033,	044,	020,
                                273,	034,	048,	124,
                                274,	034,	048,	124,
                                275,	034,	048,	124,
                                276,	062,	062,	113,
                                277,	062,	062,	113,
                                278,	051,	051,	044,
                                279,	051,	051,	044,
                                280,	028,	036,	140,
                                281,	028,	036,	140,
                                282,	028,	036,	140,
                                283,	033,	033,	044,
                                284,	022,	022,	127,
                                285,	027,	090,	095,
                                286,	027,	090,	101,
                                287,	054,	054,	054,
                                288,	072,	072,	072,
                                289,	054,	054,	054,
                                290,	014,	014,	050,
                                291,	003,	003,	151,
                                292,	025,	025,	025,
                                293,	043,	043,	155,
                                294,	043,	043,	113,
                                295,	043,	043,	113,
                                296,	047,	062,	125,
                                297,	047,	062,	125,
                                298,	047,	037,	157,
                                299,	005,	042,	159,
                                300,	056,	096,	147,
                                301,	056,	096,	147,
                                302,	051,	100,	158,
                                303,	052,	022,	125,
                                304,	005,	069,	134,
                                305,	005,	069,	134,
                                306,	005,	069,	134,
                                307,	074,	074,	140,
                                308,	074,	074,	140,
                                309,	009,	031,	058,
                                310,	009,	031,	058,
                                311,	057,	057,	031,
                                312,	058,	058,	010,
                                313,	035,	068,	158,
                                314,	012,	110,	158,
                                315,	030,	038,	102,
                                316,	064,	060,	082,
                                317,	064,	060,	082,
                                318,	024,	024,	003,
                                319,	024,	024,	003,
                                320,	041,	012,	046,
                                321,	041,	012,	046,
                                322,	012,	086,	020,
                                323,	040,	116,	083,
                                324,	073,	073,	075,
                                325,	047,	020,	082,
                                326,	047,	020,	082,
                                327,	020,	077,	126,
                                328,	052,	071,	125,
                                329,	026,	026,	026,
                                330,	026,	026,	026,
                                331,	008,	008,	011,
                                332,	008,	008,	011,
                                333,	030,	030,	013,
                                334,	030,	030,	013,
                                335,	017,	017,	137,
                                336,	061,	061,	151,
                                337,	026,	026,	026,
                                338,	026,	026,	026,
                                339,	012,	107,	093,
                                340,	012,	107,	093,
                                341,	052,	075,	091,
                                342,	052,	075,	091,
                                343,	026,	026,	026,
                                344,	026,	026,	026,
                                345,	021,	021,	114,
                                346,	021,	021,	114,
                                347,	004,	004,	033,
                                348,	004,	004,	033,
                                349,	033,	012,	091,
                                350,	063,	172,	056,
                                351,	059,	059,	059,
                                352,	016,	016,	168,
                                353,	015,	119,	130,
                                354,	015,	119,	130,
                                355,	026,	026,	119,
                                356,	046,	046,	119,
                                357,	034,	094,	139,
                                358,	026,	026,	026,
                                359,	046,	105,	154,
                                360,	023,	023,	140,
                                361,	039,	115,	141,
                                362,	039,	115,	141,
                                363,	047,	115,	012,
                                364,	047,	115,	012,
                                365,	047,	115,	012,
                                366,	075,	075,	155,
                                367,	033,	033,	041,
                                368,	033,	033,	093,
                                369,	033,	069,	005,
                                370,	033,	033,	093,
                                371,	069,	069,	125,
                                372,	069,	069,	142,
                                373,	022,	022,	153,
                                374,	029,	029,	135,
                                375,	029,	029,	135,
                                376,	029,	029,	135,
                                377,	029,	029,	005,
                                378,	029,	029,	115,
                                379,	029,	029,	135,
                                380,	026,	026,	026,
                                381,	026,	026,	026,
                                382,	002,	002,	002,
                                383,	070,	070,	070,
                                384,	076,	076,	076,
                                385,	032,	032,	032,
                                386,	046,	046,	046,
                                387,	065,	065,	075,
                                388,	065,	065,	075,
                                389,	065,	065,	075,
                                390,	066,	066,	089,
                                391,	066,	066,	089,
                                392,	066,	066,	089,
                                393,	067,	067,	128,
                                394,	067,	067,	128,
                                395,	067,	067,	128,
                                396,	051,	051,	120,
                                397,	022,	022,	120,
                                398,	022,	022,	120,
                                399,	086,	109,	141,
                                400,	086,	109,	141,
                                401,	061,	061,	050,
                                402,	068,	068,	101,
                                403,	079,	022,	062,
                                404,	079,	022,	062,
                                405,	079,	022,	062,
                                406,	030,	038,	102,
                                407,	030,	038,	101,
                                408,	104,	104,	125,
                                409,	104,	104,	125,
                                410,	005,	005,	043,
                                411,	005,	005,	043,
                                412,	061,	061,	142,
                                413,	107,	107,	142,
                                414,	068,	068,	110,
                                415,	118,	118,	055,
                                416,	046,	046,	127,
                                417,	050,	053,	010,
                                418,	033,	033,	041,
                                419,	033,	033,	041,
                                420,	034,	034,	034,
                                421,	122,	122,	122,
                                422,	060,	114,	159,
                                423,	060,	114,	159,
                                424,	101,	053,	092,
                                425,	106,	084,	138,
                                426,	106,	084,	138,
                                427,	050,	103,	007,
                                428,	056,	103,	007,
                                429,	026,	026,	026,
                                430,	015,	105,	153,
                                431,	007,	020,	051,
                                432,	047,	020,	128,
                                433,	026,	026,	026,
                                434,	001,	106,	051,
                                435,	001,	106,	051,
                                436,	026,	085,	134,
                                437,	026,	085,	134,
                                438,	005,	069,	155,
                                439,	043,	111,	101,
                                440,	030,	032,	132,
                                441,	051,	077,	145,
                                442,	046,	046,	151,
                                443,	008,	008,	024,
                                444,	008,	008,	024,
                                445,	008,	008,	024,
                                446,	053,	047,	082,
                                447,	080,	039,	158,
                                448,	080,	039,	154,
                                449,	045,	045,	159,
                                450,	045,	045,	159,
                                451,	004,	097,	051,
                                452,	004,	097,	051,
                                453,	107,	087,	143,
                                454,	107,	087,	143,
                                455,	026,	026,	026,
                                456,	033,	114,	041,
                                457,	033,	114,	041,
                                458,	033,	011,	041,
                                459,	117,	117,	043,
                                460,	117,	117,	043,
                                461,	046,	046,	124,
                                462,	042,	005,	148,
                                463,	020,	012,	013,
                                464,	031,	116,	120,
                                465,	034,	102,	144,
                                466,	078,	078,	072,
                                467,	049,	049,	072,
                                468,	055,	032,	105,
                                469,	003,	110,	119,
                                470,	102,	102,	034,
                                471,	081,	081,	115,
                                472,	052,	008,	090,
                                473,	012,	081,	047,
                                474,	091,	088,	148,
                                475,	080,	080,	154,
                                476,	005,	042,	159,
                                477,	046,	046,	119,
                                478,	081,	081,	130,
                                479,	026,	026,	026,
                                480,	026,	026,	026,
                                481,	026,	026,	026,
                                482,	026,	026,	026,
                                483,	046,	046,	140,
                                484,	046,	046,	140,
                                485,	018,	018,	049,
                                486,	112,	112,	112,
                                487,	046,	046,	140,
                                488,	026,	026,	026,
                                489,	093,	093,	093,
                                490,	093,	093,	093,
                                491,	123,	123,	123,
                                492,	030,	030,	030,
                                493,	121,	121,	121,
                                494,	162,	162,	162,
                                495,	065,	065,	126,
                                496,	065,	065,	126,
                                497,	065,	065,	126,
                                498,	066,	066,	047,
                                499,	066,	066,	047,
                                500,	066,	066,	120,
                                501,	067,	067,	075,
                                502,	067,	067,	075,
                                503,	067,	067,	075,
                                504,	050,	051,	148,
                                505,	035,	051,	148,
                                506,	072,	053,	050,
                                507,	022,	146,	113,
                                508,	022,	146,	113,
                                509,	007,	084,	158,
                                510,	007,	084,	158,
                                511,	082,	082,	065,
                                512,	082,	082,	065,
                                513,	082,	082,	066,
                                514,	082,	082,	066,
                                515,	082,	082,	067,
                                516,	082,	082,	067,
                                517,	108,	028,	140,
                                518,	108,	028,	140,
                                519,	145,	105,	079,
                                520,	145,	105,	079,
                                521,	145,	105,	079,
                                522,	031,	078,	157,
                                523,	031,	078,	157,
                                524,	005,	005,	159,
                                525,	005,	005,	159,
                                526,	005,	005,	159,
                                527,	109,	103,	086,
                                528,	109,	103,	086,
                                529,	146,	159,	104,
                                530,	146,	159,	104,
                                531,	131,	144,	103,
                                532,	062,	125,	089,
                                533,	062,	125,	089,
                                534,	062,	125,	089,
                                535,	033,	093,	011,
                                536,	033,	093,	011,
                                537,	033,	143,	011,
                                538,	062,	039,	104,
                                539,	005,	039,	104,
                                540,	068,	034,	142,
                                541,	102,	034,	142,
                                542,	068,	034,	142,
                                543,	038,	068,	003,
                                544,	038,	068,	003,
                                545,	038,	068,	003,
                                546,	158,	151,	034,
                                547,	158,	151,	034,
                                548,	034,	020,	102,
                                549,	034,	020,	102,
                                550,	120,	091,	104,
                                551,	022,	153,	083,
                                552,	022,	153,	083,
                                553,	022,	153,	083,
                                554,	055,	055,	039,
                                555,	125,	125,	161,
                                556,	011,	034,	114,
                                557,	005,	075,	133,
                                558,	005,	075,	133,
                                559,	061,	153,	022,
                                560,	061,	153,	022,
                                561,	147,	098,	110,
                                562,	152,	152,	152,
                                563,	152,	152,	152,
                                564,	116,	005,	033,
                                565,	116,	005,	033,
                                566,	129,	129,	129,
                                567,	129,	129,	129,
                                568,	001,	060,	106,
                                569,	001,	133,	106,
                                570,	149,	149,	149,
                                571,	149,	149,	149,
                                572,	056,	101,	092,
                                573,	056,	101,	092,
                                574,	119,	172,	023,
                                575,	119,	172,	023,
                                576,	119,	172,	023,
                                577,	142,	098,	144,
                                578,	142,	098,	144,
                                579,	142,	098,	144,
                                580,	051,	145,	093,
                                581,	051,	145,	093,
                                582,	115,	115,	133,
                                583,	115,	115,	133,
                                584,	115,	115,	133,
                                585,	034,	157,	032,
                                586,	034,	157,	032,
                                587,	009,	009,	078,
                                588,	068,	061,	099,
                                589,	068,	075,	142,
                                590,	027,	027,	144,
                                591,	027,	027,	144,
                                592,	011,	130,	006,
                                593,	011,	130,	006,
                                594,	131,	093,	144,
                                595,	014,	127,	068,
                                596,	014,	127,	068,
                                597,	160,	160,	160,
                                598,	160,	160,	107,
                                599,	057,	058,	029,
                                600,	057,	058,	029,
                                601,	057,	058,	029,
                                602,	026,	026,	026,
                                603,	026,	026,	026,
                                604,	026,	026,	026,
                                605,	140,	028,	148,
                                606,	140,	028,	148,
                                607,	018,	049,	151,
                                608,	018,	049,	151,
                                609,	018,	049,	151,
                                610,	079,	104,	127,
                                611,	079,	104,	127,
                                612,	079,	104,	127,
                                613,	081,	081,	155,
                                614,	081,	081,	033,
                                615,	026,	026,	026,
                                616,	093,	075,	142,
                                617,	093,	060,	084,
                                618,	009,	007,	008,
                                619,	039,	144,	120,
                                620,	039,	144,	120,
                                621,	024,	125,	104,
                                622,	089,	103,	099,
                                623,	089,	103,	099,
                                624,	128,	039,	046,
                                625,	128,	039,	046,
                                626,	120,	157,	043,
                                627,	051,	125,	055,
                                628,	051,	125,	128,
                                629,	145,	142,	133,
                                630,	145,	142,	133,
                                631,	082,	018,	073,
                                632,	068,	055,	054,
                                633,	055,	055,	055,
                                634,	055,	055,	055,
                                635,	026,	026,	026,
                                636,	049,	049,	068,
                                637,	049,	049,	068,
                                638,	154,	154,	154,
                                639,	154,	154,	154,
                                640,	154,	154,	154,
                                641,	158,	158,	128,
                                642,	158,	158,	128,
                                643,	163,	163,	163,
                                644,	164,	164,	164,
                                645,	159,	159,	125,
                                646,	046,	046,	046,
                                647,	154,	154,	154,
                                648,	032,	032,	032,
                                649,	088,	088,	088,
                                650,	065,	065,	171,
                                651,	065,	065,	171,
                                652,	065,	065,	171,
                                653,	066,	066,	170,
                                654,	066,	066,	170,
                                655,	066,	066,	170,
                                656,	067,	067,	168,
                                657,	067,	067,	168,
                                658,	067,	067,	168,
                                659,	053,	167,	037,
                                660,	053,	167,	037,
                                661,	145,	145,	177,
                                662,	049,	049,	177,
                                663,	049,	049,	177,
                                664,	019,	014,	132,
                                665,	061,	061,	132,
                                666,	019,	014,	132,
                                667,	079,	127,	153,
                                668,	079,	127,	153,
                                669,	166,	166,	180,
                                670,	166,	166,	180,
                                671,	166,	166,	180,
                                672,	157,	157,	179,
                                673,	157,	157,	179,
                                674,	089,	104,	113,
                                675,	089,	104,	113,
                                676,	169,	169,	169,
                                677,	051,	151,	020,
                                678,	051,	151,	158,
                                679,	099,	099,	099,
                                680,	099,	099,	099,
                                681,	176,	176,	176,
                                682,	131,	131,	165,
                                683,	131,	131,	165,
                                684,	175,	175,	084,
                                685,	175,	175,	084,
                                686,	126,	021,	151,
                                687,	126,	021,	151,
                                688,	181,	097,	124,
                                689,	181,	097,	124,
                                690,	038,	143,	091,
                                691,	038,	143,	091,
                                692,	178,	178,	178,
                                693,	178,	178,	178,
                                694,	087,	008,	094,
                                695,	087,	008,	094,
                                696,	173,	173,	005,
                                697,	173,	173,	069,
                                698,	174,	174,	117,
                                699,	174,	174,	117,
                                700,	056,	056,	182,
                                701,	007,	084,	104,
                                702,	167,	053,	057,
                                703,	029,	029,	005,
                                704,	157,	093,	183,
                                705,	157,	093,	183,
                                706,	157,	093,	183,
                                707,	158,	158,	170,
                                708,	030,	119,	139,
                                709,	030,	119,	139,
                                710,	053,	119,	015,
                                711,	053,	119,	015,
                                712,	020,	115,	005,
                                713,	020,	115,	005,
                                714,	119,	151,	140,
                                715,	119,	151,	140,
                                716,	187,	187,	187,
                                717,	186,	186,	186,
                                718,	188,	188,	188,
                                719,	029,	029,	029,
                                720,	170,	170,	170,
                                721,	011,	011,	011,
                                722,	046,	046,	046,
                                723,	046,	046,	046,
                                724,	046,	046,	046,
                                725,	107,	107,	142,
                                726,	107,	107,	142,
                                727,	032,	032,	032,
                                728,	026,	026,	026,
                                729,	026,	026,	026,
                                730,	026,	026,	026,
                                731,	026,	026,	026,
                                732,	026,	026,	026,
                                733,	026,	026,	026,
                                734,	059,	059,	059,
                                735,	059,	059,	059,
                                736,	059,	059,	059,
                                737,	122,	122,	122,
                                738,	069,	091,	104,
                                739,	125,	125,	161,
                                740,	032,	032,	032,
                                741,	163,	163,	163,
                                742,	164,	164,	164,
                                743,	154,	154,	154,
                                744,	144,	144,	144,
                                745,	010,	010,	010,
                                746,	022,	022,	022,
                                747,	023,	023,	023,
                                748,	051,	151,	172,
                                749,	169,	169,	169,
                                750,	169,	169,	169,
                                751,	169,	169,	169,
                                752,	169,	169,	169,
                                753,	169,	169,	169,
                                754,	169,	169,	169,
                                755,	169,	169,	169,
                                756,	169,	169,	169,
                                757,	169,	169,	169,
                                758,	182,	182,	182,
                                759,	104,	104,	104,
                                760,	047,	047,	047,
                                761,	181,	181,	181,
                                762,	070,	070,	070,
                                763,	080,	080,	080,
                                764,	015,	015,	015,
                                765,	003,	003,	003,
                                766,	074,	074,	074,
                                767,	094,	094,	094,
                                768,	111,	111,	111,
                                769,	158,	158,	158,
                                770,	045,	045,	045,
                                771,	101,	101,	101,
                                772,	184,	184,	184,
                                773,	181,	181,	181,
                                774,	091,	091,	091,
                                775,	117,	117,	117,
                                776,	176,	176,	176,
                                777,	178,	178,	178,
                                778,	185,	185,	185,
                                779,	104,	104,	104,
                                780,	156,	156,	156,
                                781,	036,	036,	036,
                                782,	092,	092,	092,
                                783,	037,	037,	037,
                                784,	022,	022,	022,
                                785,	159,	159,	159,
                                786,	026,	026,	026,
                                787,	026,	026,	026,
                                788,	053,	119,	015,
                                789,	053,	119,	015,
                                790,	053,	119,	015,
                                791,	053,	119,	015,
                                792,	053,	119,	015,
                                793,	053,	119,	015,
                                794,	166,	166,	180,
                                795,	166,	166,	180,
                                796,	166,	166,	180,
                                797,	166,	166,	180,
                                798,	166,	166,	180,
                                799,	033,	033,	033,
                                800,	031,	031,	031,
                                801,	156,	156,	156,
                                802,	182,	182,	182,
                                803,	039,	039,	039,
                                804,	131,	131,	131,
                                805,	173,	173,	173,
                                806,	075,	075,	075,
                                807,	159,	159,	159,
                                808,	099,	099,	099,
                                809,	174,	174,	174,
                                810,	156,	156,	156,
                                811,	181,	181,	181,
                                812,	189,	189,	189,
                                813,	190,	190,	190,
                                814,	191,	191,	191,
                                815,	009,	009,	031,
                                816,	009,	009,	031,
                                817,	009,	009,	031,
                                818,	009,	009,	031,
                                819,	009,	009,	031,
                                820,	009,	009,	031,
                                821,	170,	170,	170,
                                822,	125,	125,	125,
                                823,	113,	113,	113,
                                824,	184,	184,	184,
                                825,	091,	091,	091,
                };
                #endregion
            }
            {
                #region var tables
                
                var language_list = new[] {
                    new { Text = "ENG (English)", Value = 2 },
                    new { Text = "JPN (日本語)", Value = 1 },
                    new { Text = "FRE (Français)", Value = 3 },
                    new { Text = "ITA (Italiano)", Value = 4 },
                    new { Text = "GER (Deutsch)", Value = 5 },
                    new { Text = "ESP (Español)", Value = 7 },
                    new { Text = "KOR (한국어)", Value = 8 }
                };
                
                var dsregion_list = new[] {
                    new { Text = "Americas (NA/SA)", Value = 1 },
                    new { Text = "Europe (EU)", Value = 2 },
                    new { Text = "Japan (日本)", Value = 0 },
                    new { Text = "China (中国)", Value = 4 },
                    new { Text = "Korea (한국)", Value = 5 },
                    new { Text = "Taiwan (臺灣)", Value = 6 }
                };
                var subreg_list = new[] {
                    new { Text = "sr_0", Value = 0 },
                    new { Text = "sr_1", Value = 1 },
                    new { Text = "sr_2", Value = 2 },
                    new { Text = "sr_3", Value = 3 },
                    new { Text = "sr_4", Value = 4 },
                    new { Text = "sr_5", Value = 5 },
                    new { Text = "sr_6", Value = 6 },
                    new { Text = "sr_7", Value = 7 },
                    new { Text = "sr_8", Value = 8 },
                    new { Text = "sr_9", Value = 9 },
                    new { Text = "sr_10", Value = 10 },
                    new { Text = "sr_11", Value = 11 },
                    new { Text = "sr_12", Value = 12 },
                    new { Text = "sr_13", Value = 13 },
                    new { Text = "sr_14", Value = 14 },
                    new { Text = "sr_15", Value = 15 },
                    new { Text = "sr_16", Value = 16 },
                    new { Text = "sr_17", Value = 17 },
                    new { Text = "sr_18", Value = 18 },
                    new { Text = "sr_19", Value = 19 },
                    new { Text = "sr_20", Value = 20 },
                    new { Text = "sr_21", Value = 21 },
                    new { Text = "sr_22", Value = 22 },
                    new { Text = "sr_23", Value = 23 },
                    new { Text = "sr_24", Value = 24 },
                    new { Text = "sr_25", Value = 25 },
                    new { Text = "sr_26", Value = 26 },
                    new { Text = "sr_27", Value = 27 },
                    new { Text = "sr_28", Value = 28 },
                    new { Text = "sr_29", Value = 29 },
                    new { Text = "sr_30", Value = 30 },
                    new { Text = "sr_31", Value = 31 },
                    new { Text = "sr_32", Value = 32 },
                    new { Text = "sr_33", Value = 33 },
                    new { Text = "sr_34", Value = 34 },
                    new { Text = "sr_35", Value = 35 },
                    new { Text = "sr_36", Value = 36 },
                    new { Text = "sr_37", Value = 37 },
                    new { Text = "sr_38", Value = 38 },
                    new { Text = "sr_39", Value = 39 },
                    new { Text = "sr_40", Value = 40 },
                    new { Text = "sr_41", Value = 41 },
                    new { Text = "sr_42", Value = 42 },
                    new { Text = "sr_43", Value = 43 },
                    new { Text = "sr_44", Value = 44 },
                    new { Text = "sr_45", Value = 45 },
                    new { Text = "sr_46", Value = 46 },
                    new { Text = "sr_47", Value = 47 },
                    new { Text = "sr_48", Value = 48 },
                    new { Text = "sr_49", Value = 49 },
                    new { Text = "sr_50", Value = 50 },
                    new { Text = "sr_51", Value = 51 },
                    new { Text = "sr_52", Value = 52 },
                    new { Text = "sr_53", Value = 53 },
                    new { Text = "sr_54", Value = 54 },
                    new { Text = "sr_55", Value = 55 },
                    new { Text = "sr_56", Value = 56 },
                    new { Text = "sr_57", Value = 57 },
                    new { Text = "sr_58", Value = 58 },
                    new { Text = "sr_59", Value = 59 },
                    new { Text = "sr_60", Value = 60 },
                    new { Text = "sr_61", Value = 61 },
                    new { Text = "sr_62", Value = 62 },
                    new { Text = "sr_63", Value = 63 },
                    new { Text = "sr_64", Value = 64 },
                    new { Text = "sr_65", Value = 65 },
                    new { Text = "sr_66", Value = 66 },
                    new { Text = "sr_67", Value = 67 },
                    new { Text = "sr_68", Value = 68 },
                    new { Text = "sr_69", Value = 69 },
                    new { Text = "sr_70", Value = 70 },
                    new { Text = "sr_71", Value = 71 },
                    new { Text = "sr_72", Value = 72 },
                    new { Text = "sr_73", Value = 73 },
                    new { Text = "sr_74", Value = 74 },
                    new { Text = "sr_75", Value = 75 },
                    new { Text = "sr_76", Value = 76 },
                    new { Text = "sr_77", Value = 77 },
                    new { Text = "sr_78", Value = 78 },
                    new { Text = "sr_79", Value = 79 },
                    new { Text = "sr_80", Value = 80 },
                };
                #endregion

                // Set ComboBox Fields
                
                CB_3DSReg.DataSource = dsregion_list;
                CB_3DSReg.DisplayMember = "Text";
                CB_3DSReg.ValueMember = "Value";

                CB_Language.DataSource = language_list;
                CB_Language.DisplayMember = "Text";
                CB_Language.ValueMember = "Value";

                setCountry(CB_Country);

                CB_SubRegion.DataSource = subreg_list;
                CB_SubRegion.DisplayMember = "Text";
                CB_SubRegion.ValueMember = "Value";
                
                InitializeLanguage();
            }

            // Finish setting up the ComboBoxes
            CB_Ball.SelectedIndex = 0;
            CB_GameOrigin.SelectedIndex = 0;

            // Now that the ComboBoxes are ready, load the data.
            populateFields(buff);
            {
                TB_OT.Text = "PKHeX";
                TB_TID.Text = 12345.ToString();
                TB_SID.Text = 54321.ToString();
            }
            updateAbilityList(TB_AbilityNumber,Util.getIndex(CB_Species),CB_Ability,CB_Form);
        }
        private void InitializeLanguage()
        {
            #region Balls
            {
                // Allowed Balls
                int[] ball_nums = { 7, 576, 13, 492, 497, 14, 495, 493, 496, 494, 11, 498, 8, 6, 12, 15, 9, 5, 499, 10, 1, 16 };
                int[] ball_vals = { 7, 25, 13, 17, 22, 14, 20, 18, 21, 19, 11, 23, 8, 6, 12, 15, 9, 5, 24, 10, 1, 16 };

                // Set up
                List<cbItem> ball_list = new List<cbItem>();

                for (int i = 4; i > 1; i--) // add 4,3,2
                {
                    // First 3 Balls are always first
                    cbItem ncbi = new cbItem();
                    ncbi.Text = itemlist[i];
                    ncbi.Value = i;
                    ball_list.Add(ncbi);
                }

                // Sort the Rest based on String Name
                string[] ballnames = new string[ball_nums.Length];
                for (int i = 0; i < ball_nums.Length; i++)
                    ballnames[i] = itemlist[ball_nums[i]];

                string[] sortedballs = new string[ball_nums.Length];
                Array.Copy(ballnames, sortedballs, ballnames.Length);
                Array.Sort(sortedballs);

                // Add the rest of the balls
                for (int i = 0; i < sortedballs.Length; i++)
                {
                    cbItem ncbi = new cbItem();
                    ncbi.Text = sortedballs[i];
                    ncbi.Value = ball_vals[Array.IndexOf(ballnames, sortedballs[i])];
                    ball_list.Add(ncbi);
                }
                CB_Ball.DisplayMember = "Text";
                CB_Ball.ValueMember = "Value";
                CB_Ball.DataSource = ball_list;
            }
            #endregion
            #region Held Items
            {
                // List of valid items to hold
                int[] item_nums = { 
                                            000,001,002,003,004,005,006,007,008,009,010,011,012,013,014,015,017,018,019,020,021,022,023,024,025,026,027,028,029,030,031,032,033,034,035,
                                            036,037,038,039,040,041,042,043,044,045,046,047,048,049,050,051,052,053,054,055,056,057,058,059,060,061,062,063,064,065,066,067,068,069,070,
                                            071,072,073,074,075,076,077,078,079,080,081,082,083,084,085,086,087,088,089,090,091,092,093,094,099,100,101,102,103,104,105,106,107,108,109,
                                            110,112,116,117,118,119,134,135,136,149,150,151,152,153,154,155,156,157,158,159,160,161,162,163,164,165,166,167,168,169,170,171,172,173,174,
                                            175,176,177,178,179,180,181,182,183,184,185,186,187,188,189,190,191,192,193,194,195,196,197,198,199,200,201,202,203,204,205,206,207,208,209,
                                            210,211,212,213,214,215,217,218,219,220,221,222,223,224,225,226,227,228,229,230,231,232,233,234,235,236,237,238,239,240,241,242,243,244,
                                            245,246,247,248,249,250,251,252,253,254,255,256,257,258,259,260,261,262,263,264,265,266,267,268,269,270,271,272,273,274,275,276,277,278,279,
                                            280,281,282,283,284,285,286,287,288,289,290,291,292,293,294,295,296,297,298,299,300,301,302,303,304,305,306,307,308,309,310,311,312,313,314,
                                            315,316,317,318,319,320,321,322,323,324,325,326,327,504,537,538,539,540,541,542,543,544,545,546,547,548,549,550,551,552,553,554,555,556,557,
                                            558,559,560,561,562,563,564,565,566,567,568,569,570,571,572,573,577,580,581,582,583,584,585,586,587,588,589,590,591,639,640,644,645,646,647,
                                            648,649,650,652,653,654,655,656,657,658,659,660,661,662,663,664,665,666,667,668,669,670,671,672,673,674,675,676,677,678,679,680,681,682,683,
                                            684,685,686,687,688,699,704,708,709,710,711,715,

                                            // Appended ORAS Items (Orbs & Mega Stones)
                                            534,535,
                                            752,753,754,755,756,757,758,759,760,761,762,763,764,767,768,769,770,
                                    };
                if (DEV_Ability.Enabled)    // allow all items to be selected
                {
                    item_nums = new int[itemlist.Length];
                    for (int i = 0; i < itemlist.Length; i++)
                        item_nums[i] = i;
                }

                List<cbItem> item_list = new List<cbItem>();
                // Sort the Rest based on String Name
                string[] itemnames = new string[item_nums.Length];
                for (int i = 0; i < item_nums.Length; i++)
                    itemnames[i] = itemlist[item_nums[i]];

                string[] sorteditems = new string[item_nums.Length];
                Array.Copy(itemnames, sorteditems, itemnames.Length);
                Array.Sort(sorteditems);

                // Add the rest of the items
                for (int i = 0; i < sorteditems.Length; i++)
                {
                    cbItem ncbi = new cbItem();
                    ncbi.Text = sorteditems[i];
                    ncbi.Value = item_nums[Array.IndexOf(itemnames, sorteditems[i])];
                    item_list.Add(ncbi);
                }
                CB_HeldItem.DisplayMember = "Text";
                CB_HeldItem.ValueMember = "Value";
                CB_HeldItem.DataSource = item_list;
            }
            #endregion
            #region Species
            {
                List<cbItem> species_list = new List<cbItem>();
                // Sort the Rest based on String Name
                string[] sortedspecies = new string[specieslist.Length];
                Array.Copy(specieslist, sortedspecies, specieslist.Length);
                Array.Sort(sortedspecies);

                // Add the rest of the items
                for (int i = 0; i < sortedspecies.Length; i++)
                {
                    cbItem ncbi = new cbItem();
                    ncbi.Text = sortedspecies[i];
                    ncbi.Value = Array.IndexOf(specieslist, sortedspecies[i]);
                    species_list.Add(ncbi);
                }
                CB_Species.DisplayMember = "Text";
                CB_Species.ValueMember = "Value";
                CB_Species.DataSource = species_list;
            }
            #endregion
            #region HAX Ability
            {
                List<cbItem> ability_list = new List<cbItem>();
                // Sort the Rest based on String Name
                string[] sortedability = new string[abilitylist.Length];
                Array.Copy(abilitylist, sortedability, abilitylist.Length);
                Array.Sort(sortedability);

                // Add the rest of the items
                for (int i = 0; i < sortedability.Length; i++)
                {
                    cbItem ncbi = new cbItem();
                    ncbi.Text = sortedability[i];
                    ncbi.Value = Array.IndexOf(abilitylist, sortedability[i]);
                    ability_list.Add(ncbi);
                }
                DEV_Ability.DisplayMember = "Text";
                DEV_Ability.ValueMember = "Value";
                DEV_Ability.DataSource = ability_list;
            }
            #endregion
            #region Natures
            {
                List<cbItem> natures_list = new List<cbItem>();
                // Sort the Rest based on String Name
                string[] sortednatures = new string[natures.Length];
                Array.Copy(natures, sortednatures, natures.Length);
                Array.Sort(sortednatures);

                // Add the rest of the items
                for (int i = 0; i < sortednatures.Length; i++)
                {
                    cbItem ncbi = new cbItem();
                    ncbi.Text = sortednatures[i];
                    ncbi.Value = Array.IndexOf(natures, sortednatures[i]);
                    natures_list.Add(ncbi);
                }
                CB_Nature.DisplayMember = "Text";
                CB_Nature.ValueMember = "Value";
                CB_Nature.DataSource = natures_list;
            }
            #endregion
            #region Moves
            {
                List<cbItem> move_list = new List<cbItem>();
                // Sort the Rest based on String Name
                string[] sortedmoves = new string[movelist.Length];
                Array.Copy(movelist, sortedmoves, movelist.Length);
                Array.Sort(sortedmoves);

                // Add the rest of the items
                for (int i = 0; i < sortedmoves.Length; i++)
                {
                    cbItem ncbi = new cbItem();
                    ncbi.Text = sortedmoves[i];
                    ncbi.Value = Array.IndexOf(movelist, sortedmoves[i]);
                    move_list.Add(ncbi);
                }

                CB_Move1.DisplayMember = CB_Move2.DisplayMember = CB_Move3.DisplayMember = CB_Move4.DisplayMember = "Text";
                CB_RelearnMove1.DisplayMember = CB_RelearnMove2.DisplayMember = CB_RelearnMove3.DisplayMember = CB_RelearnMove4.DisplayMember = "Text";
                CB_Move1.ValueMember = CB_Move2.ValueMember = CB_Move3.ValueMember = CB_Move4.ValueMember = "Value";
                CB_RelearnMove1.ValueMember = CB_RelearnMove2.ValueMember = CB_RelearnMove3.ValueMember = CB_RelearnMove4.ValueMember = "Value";

                var move1_list = new BindingSource(move_list, null);
                CB_Move1.DataSource = move1_list;

                var move2_list = new BindingSource(move_list, null);
                CB_Move2.DataSource = move2_list;

                var move3_list = new BindingSource(move_list, null);
                CB_Move3.DataSource = move3_list;

                var move4_list = new BindingSource(move_list, null);
                CB_Move4.DataSource = move4_list;

                var eggmove1_list = new BindingSource(move_list, null);
                CB_RelearnMove1.DataSource = eggmove1_list;

                var eggmove2_list = new BindingSource(move_list, null);
                CB_RelearnMove2.DataSource = eggmove2_list;

                var eggmove3_list = new BindingSource(move_list, null);
                CB_RelearnMove3.DataSource = eggmove3_list;

                var eggmove4_list = new BindingSource(move_list, null);
                CB_RelearnMove4.DataSource = eggmove4_list;
            }
            #endregion
            #region Encounter Types

            var EncounterType = new[] {
                    new { Text = "None", Value = 0 },
                    new { Text = "Tall Grass", Value = 2 },
                    new { Text = "Dialga/Palkia", Value = 4 },
                    new { Text = "Cave/Hall of Origin", Value = 5 },
                    new { Text = "Surfing/Fishing", Value = 7 },
                    new { Text = "Building", Value = 9 },
                    new { Text = "Marsh/Safari", Value = 10 },
                    new { Text = "Starter/Fossil/Gift", Value = 24 }
                };
            CB_EncounterType.DataSource = EncounterType;
            CB_EncounterType.DisplayMember = "Text";
            CB_EncounterType.ValueMember = "Value";
            #endregion
            #region Games
            List<cbItem> origin_list = new List<cbItem>();
            // lazy text table... 8 columns
            string[] langlistorigin = new string[] {
                // ID       // EN       // JP               // FR       // IT           // DE       // ES               // KO
                    "27",   "OR",       "OR",               "OR",       "OR",           "OR",       "OR",               "OR",       
                    "26",   "AS",       "AS",               "AS",       "AS",           "AS",       "AS",               "AS",
                    "24",	"X",	    "X",	            "X",	    "X",	        "X",	    "X",	            "X",
                    "25",	"Y",	    "Y",	            "Y",	    "Y",	        "Y",	    "Y",	            "Y",
                    "20",	"White",	"ホワイト",	        "Blanche",	"Bianca",	    "Weiße",	"Blanca",	        "화이트",
                    "21",	"Black",	"ブラック",	        "Noire",	"Nera",	        "Schwarze",	"Negra",	        "블랙",
                    "22",	"White2",	"ホワイト2",	        "Blanche 2",	"Bianca2",	    "Weiße2",	"Blanca2",	        "화이트2",
                    "23",	"Black2",	"ブラック2",	        "Noire 2",	"Nera2",	    "Schwarze2","Negra2",	        "블랙2",
                    "10",	"Diamond",	"ダイヤモンド",	    "Diamant",	"Diamante", 	"Diamant",	"Diamante",	        "디아루가",
                    "11",	"Pearl",	"パール",	        "Perle",	"Perla",	    "Perl",	    "Perla",	        "펄기아",
                    "12",	"Platinum",	"プラチナ",	        "Platine",	"Platino",	    "Platin",	"Platino",	        "Pt 기라티나",
                    "7",	"HeartGold","ハートゴールド",	"Or HeartGold","HeartGold",	"HeartGold","HeartGold",	    "하트골드",
                    "8",	"SoulSilver","ソウルシルバー ",	"Argent SoulSilver","SoulSilver",	"SoulSilver","SoulSilver",	    "소울실버",
                    "2",	"Ruby",	    "ルビー",	        "Rubis",    "Rubino",	    "Rubin",	"Rubí",	            "루비",
                    "1",	"Sapphire",	"サファイア",	    "Saphir",	"Zaffiro",	    "Saphir",	"Zafiro",	        "사파이어",
                    "3",	"Emerald",	"エメラルド",	    "Émeraude",	"Smeraldo",	    "Smaragd",	"Esmeralda",	    "에메랄드",
                    "4",	"FireRed",	"ファイアレッド",	"Rouge Feu","Rosso Fuoco",	"Feuerrote ","Rojo Fuego",	    "파이어레드",
                    "5",	"LeafGreen",	"リーフグリーン","Vert Feuille","Verde Foglia","Blattgrüne ","Verde Hoja",	"리프그린",
                    "15",	"Colosseum/XD",	"コロシアム/XD",	"Colosseum/XD","Colosseo/XD",	"Kolosseum/XD",	"Colosseum/XD",	"세움/XD",
                };
            // populate the list
            for (int i = 0; i < langlistorigin.Length / 8; i++)
            {
                cbItem item = new cbItem();
                item.Text = langlistorigin[i * 8 + CB_MainLanguage.SelectedIndex + 1];
                item.Value = Convert.ToInt32(langlistorigin[i * 8]);
                origin_list.Add(item);
            }

			/*
			 * Moving the assignment of the Display and ValueMemeber to before the DataSource is assigned
			as assigning the DataSource causes a onSelectedIndexChanged which causes a call
			to updateOriginGame which access the SelectedValue property, but since there is no
			ValueMember assigned it uses the cbItem to string method which returns the Text member
			*/
			CB_GameOrigin.DisplayMember = "Text";
			CB_GameOrigin.ValueMember = "Value";
            CB_GameOrigin.DataSource = origin_list;

            #endregion
        }
        public void TranslateInterface(string FORM_NAME)
        {
            // Fetch a File
            // Check to see if a the translation file exists in the same folder as the executable
            string externalLangPath = System.Windows.Forms.Application.StartupPath + Path.DirectorySeparatorChar + "lang_" + curlanguage + ".txt";
            string[] rawlist;
            if (File.Exists(externalLangPath))
                rawlist = File.ReadAllLines(externalLangPath);
            else
            {
                object txt;
                txt = Properties.Resources.ResourceManager.GetObject("lang_" + curlanguage); // Fetch File, \n to list.
                if (txt == null) return; // Translation file does not exist as a resource; abort this function and don't translate UI.
                string[] stringSeparators = new string[] { "\r\n" };
                rawlist = ((string)txt).Split(stringSeparators, StringSplitOptions.None);
            }

            string[] stringdata = new string[rawlist.Length];
            int itemsToRename = 0;
            for (int i = 0; i < rawlist.Length; i++)
            {
                // Find our starting point
                if (rawlist[i] == "! "+FORM_NAME) // Start our data
                {
                    // Copy our Control Names and Text to a new array for later processing.
                    for (int j = i + 1; j < rawlist.Length; j++)
                    {
                        if (rawlist[j].Length == 0)
                            continue; // Skip Over Empty Lines, errhandled
                        if (rawlist[j][0].ToString() != "-") // If line is not a comment line...
                        {
                            if (rawlist[j][0].ToString() == "!") // Stop if we have reached the end of translation
                                break; // exit inner loop
                            stringdata[itemsToRename] = rawlist[j]; // Add the entry to process later.
                            itemsToRename++;
                        }
                    }
                    break; // exit outer loop
                }
            }

            // Now that we have our items to rename in: Control = Text format, let's execute the changes!
            
            for (int i = 0; i < itemsToRename; i++)
            {
                string[] SplitString = Regex.Split(stringdata[i]," = ");
                if (SplitString.Length < 2)
                    continue; // Error in Input, errhandled
                string ctrl = SplitString[0]; // Control to change the text of...
                string text = SplitString[1]; // Text to set Control.Text to...
                Control[] controllist = Controls.Find(ctrl, true);
                if (controllist.Length == 0) // If Control isn't found...
                {
                    // Menu Items can't be found with Controls.Find as they aren't Controls
                    ToolStripDropDownItem TSI = (ToolStripDropDownItem)menuStrip1.Items[ctrl];
                    if (TSI != null)
                    {
                        // We'll rename the main and child in a row.
                        string[] ToolItems = Regex.Split(SplitString[1], " ; ");
                        TSI.Text = ToolItems[0]; // Set parent's text first
                        if (TSI.DropDownItems.Count != ToolItems.Length - 1)
                            continue; // Error in Input, errhandled
                        for (int ti = 1; ti <= TSI.DropDownItems.Count; ti++)
                            TSI.DropDownItems[ti-1].Text = ToolItems[ti]; // Set child text
                    }
                    // If not found, it is not something to rename and is thus skipped.
                }
                else // Set the input control's text.
                    controllist[0].Text = text;
            }
        }
        private void populateFields(byte[] buff)
        {
            CAL_EggDate.Value = new DateTime(2000, 01, 01);
            Tab_Main.Focus();
            // Encryption Constant
            TB_EC.Text = BitConverter.ToUInt32(buff, 0).ToString("X8");

            // Block A
            int species = BitConverter.ToInt16(buff, 0x08);
            int helditem = BitConverter.ToUInt16(buff, 0x0A);
            uint TID = BitConverter.ToUInt16(buff, 0x0C);
            uint SID = BitConverter.ToUInt16(buff, 0x0E);
            uint exp = BitConverter.ToUInt32(buff, 0x10);
            int ability = buff[0x14];
            int abilitynum = buff[0x15];
            // 0x16, 0x17 - unknown
            uint PID = BitConverter.ToUInt32(buff, 0x18);
            int nature = buff[0x1C];
            int feflag = buff[0x1D] % 2;
            this.genderflag = (buff[0x1D] >> 1) & 0x3;
            int altforms = (buff[0x1D] >> 3);
            int HP_EV = buff[0x1E];
            int ATK_EV = buff[0x1F];
            int DEF_EV = buff[0x20];
            int SPA_EV = buff[0x22];
            int SPD_EV = buff[0x23];
            int SPE_EV = buff[0x21];
            int cnt_cool = buff[0x24];
            int cnt_beauty = buff[0x25];
            int cnt_cute = buff[0x26];
            int cnt_smart = buff[0x27];
            int cnt_tough = buff[0x28];
            int cnt_sheen = buff[0x29];
            int markings = buff[0x2A];
            int PKRS_Strain = buff[0x2B] >> 4;
            int PKRS_Duration = buff[0x2B] % 0x10;

            // Medals and Ribbons, passed with buff to new form
            // 0x2C, 0x2D, 0x2E, 0x2F
            // 0x33, 0x34, 0x35, 0x36
            // 0x34, 0x35, 0x36, 0x37
            // 0x38, 0x39

            // 0x3A, 0x3B, 0x3C, 0x3D, 0x3E, 0x3F - unused/unknown

            // Block B
            string nicknamestr = Util.TrimFromZero(Encoding.Unicode.GetString(buff, 0x40, 24));
            // 0x58, 0x59 - unused
            int move1 = BitConverter.ToInt16(buff, 0x5A);
            int move2 = BitConverter.ToInt16(buff, 0x5C);
            int move3 = BitConverter.ToInt16(buff, 0x5E);
            int move4 = BitConverter.ToInt16(buff, 0x60);
            int move1_pp = buff[0x62];
            int move2_pp = buff[0x63];
            int move3_pp = buff[0x64];
            int move4_pp = buff[0x65];
            int move1_ppu = buff[0x66];
            int move2_ppu = buff[0x67];
            int move3_ppu = buff[0x68];
            int move4_ppu = buff[0x69];
            int eggmove1 = BitConverter.ToInt16(buff, 0x6A);
            int eggmove2 = BitConverter.ToInt16(buff, 0x6C);
            int eggmove3 = BitConverter.ToInt16(buff, 0x6E);
            int eggmove4 = BitConverter.ToInt16(buff, 0x70);

            // 0x72 - Super Training Flag - Passed with buff to new form

            // 0x73 - unused/unknown
            uint IV32 = BitConverter.ToUInt32(buff, 0x74);
            uint HP_IV = IV32 & 0x1F;
            uint ATK_IV = (IV32 >> 5) & 0x1F;
            uint DEF_IV = (IV32 >> 10) & 0x1F;
            uint SPE_IV = (IV32 >> 15) & 0x1F;
            uint SPA_IV = (IV32 >> 20) & 0x1F;
            uint SPD_IV = (IV32 >> 25) & 0x1F;
            uint isegg = (IV32 >> 30) & 1;
            uint isnick = (IV32 >> 31);

            // Block C
            string notOT = Util.TrimFromZero(Encoding.Unicode.GetString(buff, 0x78, 24));
            bool notOTG = Convert.ToBoolean(buff[0x92]);
            // Memory Editor edits everything else with buff in a new form

            // Block D
            string ot = Util.TrimFromZero(Encoding.Unicode.GetString(buff, 0xB0, 24));
            // 0xC8, 0xC9 - unused
            int OTfriendship = buff[0xCA];
            int OTaffection = buff[0xCB]; // Handled by Memory Editor
            // 0xCC, 0xCD, 0xCE, 0xCF, 0xD0
            int egg_year = buff[0xD1];
            int egg_month = buff[0xD2];
            int egg_day = buff[0xD3];
            int met_year = buff[0xD4];
            int met_month = buff[0xD5];
            int met_day = buff[0xD6];
            // 0xD7 - unused
            int eggloc = BitConverter.ToUInt16(buff, 0xD8);
            int metloc = BitConverter.ToUInt16(buff, 0xDA);
            int ball = buff[0xDC];
            int metlevel = buff[0xDD] & 0x7F;
            int otgender = (buff[0xDD]) >> 7;
            int encountertype = buff[0xDE];
            int gamevers = buff[0xDF];
            int countryID = buff[0xE0];
            int regionID = buff[0xE1];
            int dsregID = buff[0xE2];
            int otlang = buff[0xE3];
            // 0xE4, 0xE5, 0xE6, 0xE7 - unused

            //
            // Populate Fields
            //

            CHK_Fateful.Checked = Convert.ToBoolean(feflag);
            CHK_IsEgg.Checked = Convert.ToBoolean(isegg);
            CHK_Nicknamed.Checked = Convert.ToBoolean(isnick);
            if (Convert.ToBoolean(otgender))
            {
                Label_OTGender.Text = "♀";
            }
            else Label_OTGender.Text = "♂";
            
            // Nidoran Gender Fixing Text
            if (!Convert.ToBoolean(isnick))
            {
                if (nicknamestr.Contains((char)0xE08F))
                    nicknamestr = Regex.Replace(nicknamestr, "\uE08F", "\u2640");
                else if (nicknamestr.Contains((char)0xE08E))
                    nicknamestr = Regex.Replace(nicknamestr, "\uE08E", "\u2642");
            }
            populateMarkings(markings);
            TB_PID.Text = PID.ToString("X8");
            CB_Species.SelectedValue = species;
            CB_HeldItem.SelectedValue = helditem;
            updateAbilityList(TB_AbilityNumber, species, CB_Ability, CB_Form);
            TB_AbilityNumber.Text = abilitynum.ToString();
            if (abilitynum>>1 < 3) CB_Ability.SelectedIndex = abilitynum>>1; // error handling
            else CB_Ability.SelectedIndex = 0;
            CB_Nature.SelectedValue = nature;

            TB_EXP.Text = exp.ToString();
            TB_TID.Text = TID.ToString();
            TB_SID.Text = SID.ToString();

            TB_OT.Text = ot;
            TB_Nickname.Text = nicknamestr;
            TB_OTt2.Text = notOT;

            if (buff[0x93] == 1)  // = 1
            {
                TB_Friendship.Text = buff[0xA2].ToString();
                GB_nOT.BackColor = System.Drawing.Color.FromArgb(232, 255, 255);
                GB_OT.BackColor = Color.Transparent;

            }
            else                // = 0
            {
                TB_Friendship.Text = OTfriendship.ToString();
                GB_OT.BackColor = System.Drawing.Color.FromArgb(232, 255, 255);
                GB_nOT.BackColor = Color.Transparent;
            }
            
            CB_Language.SelectedValue = otlang;
            CB_Country.SelectedValue = countryID;
            CB_SubRegion.SelectedValue = regionID;
            CB_3DSReg.SelectedValue = dsregID;
            CB_GameOrigin.SelectedValue = gamevers;
            CB_EncounterType.SelectedValue = encountertype;
            CB_Ball.SelectedValue = ball;

            if (met_month == 0)
            { met_month = 1; }
            if (met_day == 0)
            { met_day = 1; }
            try
            {
                CAL_MetDate.Value = new DateTime(met_year + 2000, met_month, met_day);
            }
            catch { CAL_MetDate.Value = new DateTime(2000, 1, 1); }
            if (eggloc != 0)
            {
                // Was obtained initially as an egg.
                CHK_AsEgg.Checked = true;
                GB_EggConditions.Enabled = true;

                CB_EggLocation.SelectedValue = eggloc;
                try
                {
                    CAL_EggDate.Value = new DateTime(egg_year + 2000, egg_month, egg_day);
                }
                catch { CAL_MetDate.Value = new DateTime(2000, 1, 1); }
            }
            else { CHK_AsEgg.Checked = GB_EggConditions.Enabled = false; CB_EggLocation.SelectedValue = 0; }

            CB_MetLocation.SelectedValue = metloc;

            if (notOTG) Label_CTGender.Text = "♀";
            else Label_CTGender.Text = "♂";
            if (TB_OTt2.Text == "") Label_CTGender.Text = "";

            //if (CHK_IsEgg.Checked)
            //{
            //    CB_MetLocation.Enabled = false;
            //    CAL_MetDate.Enabled = false;
            //}
            //else
            //{
            //    CB_MetLocation.Enabled = true;
            //    CAL_MetDate.Enabled = true;
            //}

            // reset
            CHK_Cured.Checked = false;
            CHK_Infected.Checked = false;

            TB_MetLevel.Text = metlevel.ToString();

            CB_PKRSStrain.SelectedIndex = PKRS_Strain;
            CB_PKRSDays.SelectedIndex = Math.Min((PKRS_Duration & 0x7),4); // to strip out bad hacked 'rus
            if (PKRS_Strain > 0)
            {
                CHK_Infected.Checked = true;
                if (PKRS_Duration == 0)
                    CHK_Cured.Checked = true;
            }
            // Do it again now that our comboboxes should be properly set?
            CB_PKRSStrain.SelectedIndex = PKRS_Strain;
            CB_PKRSDays.SelectedIndex = Math.Min((PKRS_Duration & 0x7),4); // to strip out bad hacked 'rus

            TB_Cool.Text = cnt_cool.ToString();
            TB_Beauty.Text = cnt_beauty.ToString();
            TB_Cute.Text = cnt_cute.ToString();
            TB_Smart.Text = cnt_smart.ToString();
            TB_Tough.Text = cnt_tough.ToString();
            TB_Sheen.Text = cnt_sheen.ToString();

            TB_HPIV.Text = HP_IV.ToString();
            TB_ATKIV.Text = ATK_IV.ToString();
            TB_DEFIV.Text = DEF_IV.ToString();
            TB_SPAIV.Text = SPA_IV.ToString();
            TB_SPDIV.Text = SPD_IV.ToString();
            TB_SPEIV.Text = SPE_IV.ToString();

            TB_HPEV.Text = HP_EV.ToString();
            TB_ATKEV.Text = ATK_EV.ToString();
            TB_DEFEV.Text = DEF_EV.ToString();
            TB_SPAEV.Text = SPA_EV.ToString();
            TB_SPDEV.Text = SPD_EV.ToString();
            TB_SPEEV.Text = SPE_EV.ToString();

            CB_Move1.SelectedValue = move1;
            CB_Move2.SelectedValue = move2;
            CB_Move3.SelectedValue = move3;
            CB_Move4.SelectedValue = move4;
            CB_RelearnMove1.SelectedValue = eggmove1;
            CB_RelearnMove2.SelectedValue = eggmove2;
            CB_RelearnMove3.SelectedValue = eggmove3;
            CB_RelearnMove4.SelectedValue = eggmove4;
            CB_PPu1.SelectedIndex = move1_ppu;
            CB_PPu2.SelectedIndex = move2_ppu;
            CB_PPu3.SelectedIndex = move3_ppu;
            CB_PPu4.SelectedIndex = move4_ppu;

            int level;
            if (Util.ToInt32(TB_EXP.Text) == 0) { level = 1; }
            else level = PKX.getLevel(species, ref exp);
            TB_Level.Text = level.ToString();

            // Setup Forms
            setForms(species, CB_Form);
            try
            {
                CB_Form.SelectedIndex = altforms;
            }
            catch 
            { 
                if (CB_Form.Items.Count > 1) 
                    CB_Form.SelectedIndex = CB_Form.Items.Count-1; 
                else CB_Form.SelectedIndex = 0;
            }

            // Load Extrabyte Value
            TB_ExtraByte.Text = buff[Convert.ToInt32(CB_ExtraBytes.Text, 16)].ToString();
            if ((TB_OTt2.Text == "") || (notOT == ""))
            {
                Label_CTGender.Text = "";
            }
            // Reload Gender Flag
            this.genderflag = ((buff[0x1D] >> 1) & 0x3);
            setGenderLabel();
            updateStats();
            setIsShiny();
            if (init)
            {
                uint chk = 0;
                for (int i = 8; i < 232; i += 2) // Loop through the entire PKX
                    chk += (uint)(buff[i] + buff[i + 1] * 0x100);
                chk &= 0xFFFF;

                ushort actualsum = BitConverter.ToUInt16(buff, 0x6);
                if (chk != actualsum)
                    MessageBox.Show("PKX File has an invalid checksum.", "Alert");
            }
            init = true;

            // DEV Illegality
            DEV_Ability.SelectedValue = ability;
            MT_Level.Text = level.ToString();
            MT_Form.Text = altforms.ToString();
        }
        private void populateMarkings(int markings)
        {
            int m1 = ((markings) & 1);
            int m2 = ((markings >> 1) & 1);
            int m3 = ((markings >> 2) & 1);
            int m4 = ((markings >> 3) & 1);
            int m5 = ((markings >> 4) & 1);
            int m6 = ((markings >> 5) & 1);

            CHK_Circle.Checked = Convert.ToBoolean(m1);
            CHK_Triangle.Checked = Convert.ToBoolean(m2);
            CHK_Square.Checked = Convert.ToBoolean(m3);
            CHK_Heart.Checked = Convert.ToBoolean(m4);
            CHK_Star.Checked = Convert.ToBoolean(m5);
            CHK_Diamond.Checked = Convert.ToBoolean(m6);
        }
        // PKX Data Calculation Functions // 
        private void setIsShiny()
        {
            uint PID = Util.getHEXval(TB_PID);
            uint UID = (PID >> 16);
            uint LID = (PID & 0xFFFF);
            uint PSV = UID ^ LID;
            uint TSV = Util.ToUInt32(TB_TID.Text) ^ Util.ToUInt32(TB_SID.Text);
            uint XOR = TSV ^ PSV;
            int game = Util.getIndex(CB_GameOrigin);
            if (XOR < 16)
            {   // Is Shiny
                BTN_Shinytize.Visible =
                BTN_Shinytize.Enabled = false;
                Label_IsShiny.Visible = true;
            }
            else
            {   // Is Not Shiny
                BTN_Shinytize.Visible =
                BTN_Shinytize.Enabled = true;
                Label_IsShiny.Visible = false;
            }
            setMarkings();
        }
        public void setForms(int species, ComboBox cb)
        {
            // Form Tables
            // 
            var form_unown = new[] {
                    new { Text = "A", Value = 0 },
                    new { Text = "B", Value = 1 },
                    new { Text = "C", Value = 2 },
                    new { Text = "D", Value = 3 },
                    new { Text = "E", Value = 4 },
                    new { Text = "F", Value = 5 },
                    new { Text = "G", Value = 6 },
                    new { Text = "H", Value = 7 },
                    new { Text = "I", Value = 8 },
                    new { Text = "J", Value = 9 },
                    new { Text = "K", Value = 10 },
                    new { Text = "L", Value = 11 },
                    new { Text = "M", Value = 12 },
                    new { Text = "N", Value = 13 },
                    new { Text = "O", Value = 14 },
                    new { Text = "P", Value = 15 },
                    new { Text = "Q", Value = 16 },
                    new { Text = "R", Value = 17 },
                    new { Text = "S", Value = 18 },
                    new { Text = "T", Value = 19 },
                    new { Text = "U", Value = 20 },
                    new { Text = "V", Value = 21 },
                    new { Text = "W", Value = 22 },
                    new { Text = "X", Value = 23 },
                    new { Text = "Y", Value = 24 },
                    new { Text = "Z", Value = 25 },
                    new { Text = "!", Value = 26 },
                    new { Text = "?", Value = 27 },
                };
            var form_castform = new[] {
                    new { Text = types[0], Value = 0 }, // Normal
                    new { Text = forms[789], Value = 1 }, // Sunny
                    new { Text = forms[790], Value = 2 }, // Rainy
                    new { Text = forms[791], Value = 3 }, // Snowy
                };
            var form_shellos = new[] {
                    new { Text = forms[422], Value = 0 }, // West
                    new { Text = forms[811], Value = 1 }, // East
                };
            var form_deoxys = new[] {
                    new { Text = types[0], Value = 0 }, // Normal
                    new { Text = forms[802], Value = 1 }, // Attack
                    new { Text = forms[803], Value = 2 }, // Defense
                    new { Text = forms[804], Value = 3 }, // Speed
                };
            var form_burmy = new[] {
                    new { Text = forms[412], Value = 0 }, // Plant
                    new { Text = forms[805], Value = 1 }, // Sandy
                    new { Text = forms[806], Value = 2 }, // Trash
                };
            var form_cherrim = new[] {
                    new { Text = forms[421], Value = 0 }, // Overcast
                    new { Text = forms[809], Value = 1 }, // Sunshine
                };
            var form_rotom = new[] {
                    new { Text = types[0], Value = 0 }, // Normal
                    new { Text = forms[817], Value = 1 }, // Heat
                    new { Text = forms[818], Value = 2 }, // Wash
                    new { Text = forms[819], Value = 3 }, // Frost
                    new { Text = forms[820], Value = 4 }, // Fan
                    new { Text = forms[821], Value = 5 }, // Mow
                };
            var form_giratina = new[] {
                    new { Text = forms[487], Value = 0 }, // Altered
                    new { Text = forms[822], Value = 1 }, // Origin
                };
            var form_shaymin = new[] {
                    new { Text = forms[492], Value = 0 }, // Land
                    new { Text = forms[823], Value = 1 }, // Sky
                };
            var form_arceus = new[] {
                    new { Text = types[0], Value = 0 }, // Normal
                    new { Text = types[1], Value = 1 }, // Fighting
                    new { Text = types[2], Value = 2 }, // Flying
                    new { Text = types[3], Value = 3 }, // Poison
                    new { Text = types[4], Value = 4 }, // etc
                    new { Text = types[5], Value = 5 },
                    new { Text = types[6], Value = 6 },
                    new { Text = types[7], Value = 7 },
                    new { Text = types[8], Value = 8 },
                    new { Text = types[9], Value = 9 },
                    new { Text = types[10], Value = 10 },
                    new { Text = types[11], Value = 11 },
                    new { Text = types[12], Value = 12 },
                    new { Text = types[13], Value = 13 },
                    new { Text = types[14], Value = 14 },
                    new { Text = types[15], Value = 15 },
                    new { Text = types[16], Value = 16 },
                    new { Text = types[17], Value = 17 },
                };
            var form_basculin = new[] {
                    new { Text = forms[550], Value = 0 }, // Red
                    new { Text = forms[842], Value = 1 }, // Blue
                };
            var form_darmanitan = new[] {
                    new { Text = forms[555], Value = 0 }, // Standard
                    new { Text = forms[843], Value = 1 }, // Zen
                };
            var form_deerling = new[] {
                    new { Text = forms[585], Value = 0 }, // Spring
                    new { Text = forms[844], Value = 1 }, // Summer
                    new { Text = forms[845], Value = 2 }, // Autumn
                    new { Text = forms[846], Value = 3 }, // Winter
                };
            var form_gender = new[] {
                    new { Text = "♂", Value = 0 }, // Male
                    new { Text = "♀", Value = 1 }, // Female
                };
            var form_therian = new[] {
                    new { Text = forms[641], Value = 0 }, // Incarnate
                    new { Text = forms[852], Value = 1 }, // Therian
                };
            var form_kyurem = new[] {
                    new { Text = types[0], Value = 0 }, // Normal
                    new { Text = forms[853], Value = 1 }, // White
                    new { Text = forms[854], Value = 2 }, // Black
                };
            var form_keldeo = new[] {
                    new { Text = forms[647], Value = 0 }, // Ordinary
                    new { Text = forms[855], Value = 1 }, // Resolute
                };
            var form_meloetta = new[] {
                    new { Text = forms[648], Value = 0 }, // Aria
                    new { Text = forms[856], Value = 1 }, // Pirouette
                };
            var form_genesect = new[] {
                    new { Text = types[0], Value = 0 }, // Normal
                    new { Text = types[10], Value = 1 }, // Douse
                    new { Text = types[12], Value = 2 }, // Shock
                    new { Text = types[9], Value = 3 }, // Burn
                    new { Text = types[14], Value = 4 }, // Chill
                };
            var form_flabebe = new[] {
                    new { Text = forms[669], Value = 0 }, // Red
                    new { Text = forms[884], Value = 1 }, // Yellow
                    new { Text = forms[885], Value = 2 }, // Orange
                    new { Text = forms[886], Value = 3 }, // Blue
                    new { Text = forms[887], Value = 4 }, // White
                };
            var form_floette = new[] {
                    new { Text = forms[669], Value = 0 }, // Red
                    new { Text = forms[884], Value = 1 }, // Yellow
                    new { Text = forms[885], Value = 2 }, // Orange
                    new { Text = forms[886], Value = 3 }, // Blue
                    new { Text = forms[887], Value = 4 }, // White
                    new { Text = forms[888], Value = 5 }, // Eternal
                };
            var form_furfrou = new[] {
                    new { Text = forms[676], Value = 0 }, // Natural
                    new { Text = forms[893], Value = 1 }, // Heart
                    new { Text = forms[894], Value = 2 }, // Star
                    new { Text = forms[895], Value = 3 }, // Diamond
                    new { Text = forms[896], Value = 4 }, // Deputante
                    new { Text = forms[897], Value = 5 }, // Matron
                    new { Text = forms[898], Value = 6 }, // Dandy
                    new { Text = forms[899], Value = 7 }, // La Reine
                    new { Text = forms[900], Value = 8 }, // Kabuki 
                    new { Text = forms[901], Value = 9 }, // Pharaoh
                }; 
            var form_aegislash = new[] {
                    new { Text = forms[681], Value = 0 }, // Shield
                    new { Text = forms[903], Value = 1 }, // Blade
                };
            var form_butterfly = new[] {
                    new { Text = forms[666], Value = 0 }, // Icy Snow
                    new { Text = forms[861], Value = 1 }, // Polar
                    new { Text = forms[862], Value = 2 }, // Tundra
                    new { Text = forms[863], Value = 3 }, // Continental 
                    new { Text = forms[864], Value = 4 }, // Garden
                    new { Text = forms[865], Value = 5 }, // Elegant
                    new { Text = forms[866], Value = 6 }, // Meadow
                    new { Text = forms[867], Value = 7 }, // Modern 
                    new { Text = forms[868], Value = 8 }, // Marine
                    new { Text = forms[869], Value = 9 }, // Archipelago
                    new { Text = forms[870], Value = 10 }, // High-Plains
                    new { Text = forms[871], Value = 11 }, // Sandstorm
                    new { Text = forms[872], Value = 12 }, // River
                    new { Text = forms[873], Value = 13 }, // Monsoon
                    new { Text = forms[874], Value = 14 }, // Savannah 
                    new { Text = forms[875], Value = 15 }, // Sun
                    new { Text = forms[876], Value = 16 }, // Ocean
                    new { Text = forms[877], Value = 17 }, // Jungle
                    new { Text = forms[878], Value = 18 }, // Fancy
                    new { Text = forms[879], Value = 19 }, // Poké Ball
                };
            var form_list = new[] {
                    new { Text = "", Value = 0}, // None
                };
            var form_pump = new[] {
                    new { Text = forms[904], Value = 0 }, // Small
                    new { Text = forms[710], Value = 1 }, // Average
                    new { Text = forms[905], Value = 2 }, // Large
                    new { Text = forms[907], Value = 3 }, // Super
                };
            var form_mega = new[] {
                    new { Text = types[0], Value = 0}, // Normal
                    new { Text = forms[723], Value = 1}, // Mega
                };
            var form_megaxy = new[] {
                    new { Text = types[0], Value = 0}, // Normal
                    new { Text = forms[724], Value = 1}, // Mega X
                    new { Text = forms[725], Value = 2}, // Mega Y
                };

            var form_primal = new[] {
                    new { Text = types[0], Value = 0},
                    new { Text = forms[800], Value = 1},
                };
            var form_hoopa = new[] {
                    new { Text = types[0], Value = 0},
                    new { Text = forms[912], Value = 1},
                };
            var form_pikachu = new[] {
                    new { Text = types[0], Value = 0}, // Normal
                    new { Text = forms[729], Value = 1}, // Rockstar
                    new { Text = forms[730], Value = 2}, // Belle
                    new { Text = forms[731], Value = 3}, // Pop
                    new { Text = forms[732], Value = 4}, // PhD
                    new { Text = forms[733], Value = 5}, // Libre
                    new { Text = forms[734], Value = 6}, // Cosplay
                };

            cb.DataSource = form_list;
            cb.DisplayMember = "Text";
            cb.ValueMember = "Value";

            // Mega List
            int[] mspec = {     // XY
                                   003, 009, 065, 094, 115, 127, 130, 142, 181, 212, 214, 229, 248, 257, 282, 303, 306, 308, 310, 354, 359, 380, 381, 445, 448, 460, 
                                // ORAS
                                015, 018, 080, 208, 254, 260, 302, 319, 323, 334, 362, 373, 376, 384, 428, 475, 531, 719,
                          };
            for (int i = 0; i < mspec.Length; i++)
            {
                if (mspec[i] == species)
                {
                    cb.DataSource = form_mega;
                    cb.Enabled = true; // Mega Form Selection
                    return;
                }
            }

            // MegaXY List
            if ((species == 6) || (species == 150))
            {
                cb.DataSource = form_megaxy;
                cb.Enabled = true; // Mega Form Selection
                return;
            }

            // Regular Form List
            if (species == 025) { form_list = form_pikachu; }
            else if (species == 201) { form_list = form_unown; }
            else if (species == 351) { form_list = form_castform; }
            else if (species == 386) { form_list = form_deoxys; }
            else if (species == 421) { form_list = form_cherrim; }
            else if (species == 479) { form_list = form_rotom; }
            else if (species == 487) { form_list = form_giratina; }
            else if (species == 492) { form_list = form_shaymin; }
            else if (species == 493) { form_list = form_arceus; }
            else if (species == 550) { form_list = form_basculin; }
            else if (species == 555) { form_list = form_darmanitan; }
            else if (species == 646) { form_list = form_kyurem; }
            else if (species == 647) { form_list = form_keldeo; }
            else if (species == 648) { form_list = form_meloetta; }
            else if (species == 649) { form_list = form_genesect; }
            else if (species == 676) { form_list = form_furfrou; }
            else if (species == 681) { form_list = form_aegislash; }
            else if (species == 670) { form_list = form_floette; }

            else if ((species == 669) || (species == 671)) { form_list = form_flabebe; }
            else if ((species == 412) || (species == 413)) { form_list = form_burmy; }
            else if ((species == 422) || (species == 423)) { form_list = form_shellos; }
            else if ((species == 585) || (species == 586)) { form_list = form_deerling; }
            else if ((species == 710) || (species == 711)) { form_list = form_pump; }

            else if ((species == 666) || (species == 665) || (species == 664)) { form_list = form_butterfly; }
            else if ((species == 592) || (species == 593) || (species == 678)) { form_list = form_gender; }
            else if ((species == 641) || (species == 642) || (species == 645)) { form_list = form_therian; }

            // ORAS
            else if (species == 382 || species == 383) { form_list = form_primal; }
            else if (species == 720) { form_list = form_hoopa; }

            else
            {
                cb.Enabled = false;
                return;
            };

            cb.DataSource = form_list;
            cb.Enabled = true;
        }
        private void setGenderLabel()
        {
            if (genderflag == 0)
            {
                // Gender = Male
                Label_Gender.Text = "♂";
            }
            else if (genderflag == 1)
            {
                // Gender = Female
                Label_Gender.Text = "♀";
            }
            else { Label_Gender.Text = "-"; }
        }
        private void setMarkings()
        {
            PictureBox[] pba = { PB_Mark1, PB_Mark2, PB_Mark3, PB_Mark4, PB_Mark5, PB_Mark6 };
            CheckBox[] cba = { CHK_Circle, CHK_Triangle, CHK_Square, CHK_Heart, CHK_Star, CHK_Diamond };
            for (int i = 0; i < 6; i++)
                pba[i].Image = Util.ChangeOpacity(pba[i].InitialImage, (float)(Convert.ToUInt16(cba[i].Checked)) * 0.9 + 0.1);

            PB_MarkShiny.Image = Util.ChangeOpacity(PB_MarkShiny.InitialImage, (float)(Convert.ToUInt16(!BTN_Shinytize.Enabled)) * 0.9 + 0.1);
            PB_MarkCured.Image = Util.ChangeOpacity(PB_MarkCured.InitialImage, (float)(Convert.ToUInt16(CHK_Cured.Checked)) * 0.9 + 0.1);
            PB_MarkPentagon.Image = Util.ChangeOpacity(PB_MarkPentagon.InitialImage, (float)(Convert.ToUInt16(Util.getIndex(CB_GameOrigin) == 24 || Util.getIndex(CB_GameOrigin) == 25)) * 0.9 + 0.1);
        }
        // Label Shortcut Tweaks
        private void Label_Friendship_Click(object sender, EventArgs e)
        {
            if (ModifierKeys == Keys.Control) // prompt to reset
            {
                if (buff[0x93] == 0)
                    TB_Friendship.Text = buff[0xCA].ToString();
                else TB_Friendship.Text = buff[0xA2].ToString();

                return;
            }
            else if (TB_Friendship.Text == "255") // if it's maxed, set it to base
                TB_Friendship.Text = PKX.getBaseFriendship(Util.getIndex(CB_Species)).ToString();
            else // not reset, not maxed, so max
                TB_Friendship.Text = "255";
        }
        private void Label_Gender_Click(object sender, EventArgs e)
        {
            // Get Gender Threshold
            species = Util.getIndex(CB_Species);
            DataTable spectable = PKX.SpeciesTable();
            gt = (int)spectable.Rows[species][8];

            if (gt > 255) // Single gender/genderless
                return;

            if (gt < 256) // If not a single gender(less) species:
            {
                if (Label_Gender.Text == "♂")
                    Label_Gender.Text = "♀";
                else
                    Label_Gender.Text = "♂";
            }
        }
        private void Label_PPups_Click(object sender, EventArgs e)
        {
            CB_PPu1.SelectedIndex = 3 * (Convert.ToInt16(!((ModifierKeys == Keys.Control) || Util.getIndex(CB_Move1) == 0)));
            CB_PPu2.SelectedIndex = 3 * (Convert.ToInt16(!((ModifierKeys == Keys.Control) || Util.getIndex(CB_Move2) == 0)));
            CB_PPu3.SelectedIndex = 3 * (Convert.ToInt16(!((ModifierKeys == Keys.Control) || Util.getIndex(CB_Move3) == 0)));
            CB_PPu4.SelectedIndex = 3 * (Convert.ToInt16(!((ModifierKeys == Keys.Control) || Util.getIndex(CB_Move4) == 0)));
        }
        private void Label_Marking_Click(object sender, EventArgs e)
        {
            PictureBox[] pba = { PB_Mark1, PB_Mark2, PB_Mark3, PB_Mark4, PB_Mark5, PB_Mark6 };
            CheckBox[] cba = { CHK_Circle, CHK_Triangle, CHK_Square, CHK_Heart, CHK_Star, CHK_Diamond };

            CheckBox cb = cba[Array.IndexOf(pba, sender as PictureBox)];
            cb.Checked = !cb.Checked;
            setMarkings();
        }
        private void Label_OT_Click(object sender, EventArgs e)
        {
            string OT = Util.TrimFromZero(Encoding.Unicode.GetString(savefile, SaveGame.TrainerCard + 0x48 + savindex * 0x7F000, 0x1A));
            if (OT.Length > 0)
            {
                TB_OT.Text = OT;
                int savshift = 0x7F000 * savindex;
                // Set Gender Label
                int g6trgend = savefile[SaveGame.TrainerCard + 0x5 + savshift];
                if (g6trgend == 1)
                    Label_OTGender.Text = "♀";
                else Label_OTGender.Text = "♂";

                // Get TID/SID
                TB_TID.Text = BitConverter.ToUInt16(savefile, SaveGame.TrainerCard + 0 + savshift).ToString();
                TB_SID.Text = BitConverter.ToUInt16(savefile, SaveGame.TrainerCard + 2 + savshift).ToString();
                int game = savefile[SaveGame.TrainerCard + 0x4 + savshift];
                int subreg = savefile[SaveGame.TrainerCard + 0x26 + savshift];
                int country = savefile[SaveGame.TrainerCard + 0x27 + savshift];
                int _3DSreg = savefile[SaveGame.TrainerCard + 0x2C + savshift];
                int lang = savefile[SaveGame.TrainerCard + 0x2D + savshift];

                // CB_GameOrigin.SelectedValue = game;

                CB_SubRegion.SelectedValue = subreg;
                CB_Country.SelectedValue = country;
                CB_3DSReg.SelectedValue = _3DSreg;
                CB_Language.SelectedValue = lang;
                updateNickname(null, null);
            }
        }
        private void Label_CT_Click(object sender, EventArgs e)
        {
            string OT = Util.TrimFromZero(Encoding.Unicode.GetString(savefile, 0x19448 + savindex * 0x7F000, 0x1A));
            if (OT.Length > 0)
            {
                TB_OTt2.Text = OT;
                // Set Gender Label
                int g6trgend = savefile[0x19405 + savindex * 0x7F000];
                if (g6trgend == 1)
                    Label_CTGender.Text = "♀";
                else Label_CTGender.Text = "♂";
            }
        }
        private void Label_OTGender_Click(object sender, EventArgs e)
        {
            if (Label_OTGender.Text == "♂")
                Label_OTGender.Text = "♀";
            else Label_OTGender.Text = "♂";
        }
        private void Label_CTGender_Click(object sender, EventArgs e)
        {
            if (Label_CTGender.Text == "") return;
            else if (Label_CTGender.Text == "♂")
                Label_CTGender.Text = "♀";
            else Label_CTGender.Text = "♂";
        }
        // Prompted Updates of PKX Functions // 
        public void setCountry(object sender)
        {
            #region country table
            var country_list = new[] {
                            new { Text = "---", Value = 0 },
                            new { Text = "Albania", Value = 64 },
                            new { Text = "Andorra", Value = 122 },
                            new { Text = "Anguilla", Value = 8 },
                            new { Text = "Antigua and Barbuda", Value = 9 },
                            new { Text = "Argentina", Value = 10 },
                            new { Text = "Aruba", Value = 11 },
                            new { Text = "Australia", Value = 65 },
                            new { Text = "Austria", Value = 66 },
                            new { Text = "Azerbaijan", Value = 113 },
                            new { Text = "Bahamas", Value = 12 },
                            new { Text = "Barbados", Value = 13 },
                            new { Text = "Belgium", Value = 67 },
                            new { Text = "Belize", Value = 14 },
                            new { Text = "Bermuda", Value = 186 },
                            new { Text = "Bolivia", Value = 15 },
                            new { Text = "Bosnia and Herzegovina", Value = 68 },
                            new { Text = "Botswana", Value = 69 },
                            new { Text = "Brazil", Value = 16 },
                            new { Text = "British Virgin Islands", Value = 17 },
                            new { Text = "Bulgaria", Value = 70 },
                            new { Text = "Canada", Value = 18 },
                            new { Text = "Cayman Islands", Value = 19 },
                            new { Text = "Chad", Value = 117 },
                            new { Text = "Chile", Value = 20 },
                            new { Text = "China", Value = 160 },
                            new { Text = "Colombia", Value = 21 },
                            new { Text = "Costa Rica", Value = 22 },
                            new { Text = "Croatia", Value = 71 },
                            new { Text = "Cyprus", Value = 72 },
                            new { Text = "Czech Republic", Value = 73 },
                            new { Text = "Denmark (Kingdom of)", Value = 74 },
                            new { Text = "Djibouti", Value = 120 },
                            new { Text = "Dominica", Value = 23 },
                            new { Text = "Dominican Republic", Value = 24 },
                            new { Text = "Ecuador", Value = 25 },
                            new { Text = "El Salvador", Value = 26 },
                            new { Text = "Eritrea", Value = 119 },
                            new { Text = "Estonia", Value = 75 },
                            new { Text = "Finland", Value = 76 },
                            new { Text = "France", Value = 77 },
                            new { Text = "French Guiana", Value = 27 },
                            new { Text = "Germany", Value = 78 },
                            new { Text = "Gibraltar", Value = 123 },
                            new { Text = "Greece", Value = 79 },
                            new { Text = "Grenada", Value = 28 },
                            new { Text = "Guadeloupe", Value = 29 },
                            new { Text = "Guatemala", Value = 30 },
                            new { Text = "Guernsey", Value = 124 },
                            new { Text = "Guyana", Value = 31 },
                            new { Text = "Haiti", Value = 32 },
                            new { Text = "Honduras", Value = 33 },
                            new { Text = "Hong Kong", Value = 144 },
                            new { Text = "Hungary", Value = 80 },
                            new { Text = "Iceland", Value = 81 },
                            new { Text = "India", Value = 169 },
                            new { Text = "Ireland", Value = 82 },
                            new { Text = "Isle of Man", Value = 125 },
                            new { Text = "Italy", Value = 83 },
                            new { Text = "Jamaica", Value = 34 },
                            new { Text = "Japan", Value = 1 },
                            new { Text = "Jersey", Value = 126 },
                            new { Text = "Latvia", Value = 84 },
                            new { Text = "Lesotho", Value = 85 },
                            new { Text = "Liechtenstein", Value = 86 },
                            new { Text = "Lithuania", Value = 87 },
                            new { Text = "Luxembourg", Value = 88 },
                            new { Text = "Macedonia (Republic of)", Value = 89 },
                            new { Text = "Malaysia", Value = 156 },
                            new { Text = "Mali", Value = 115 },
                            new { Text = "Malta", Value = 90 },
                            new { Text = "Martinique", Value = 35 },
                            new { Text = "Mauritania", Value = 114 },
                            new { Text = "Mexico", Value = 36 },
                            new { Text = "Monaco", Value = 127 },
                            new { Text = "Montenegro", Value = 91 },
                            new { Text = "Montserrat", Value = 37 },
                            new { Text = "Mozambique", Value = 92 },
                            new { Text = "Namibia", Value = 93 },
                            new { Text = "Netherlands", Value = 94 },
                            new { Text = "Netherlands Antilles", Value = 38 },
                            new { Text = "New Zealand", Value = 95 },
                            new { Text = "Nicaragua", Value = 39 },
                            new { Text = "Niger", Value = 116 },
                            new { Text = "Norway", Value = 96 },
                            new { Text = "Panama", Value = 40 },
                            new { Text = "Paraguay", Value = 41 },
                            new { Text = "Peru", Value = 42 },
                            new { Text = "Poland", Value = 97 },
                            new { Text = "Portugal", Value = 98 },
                            new { Text = "Romania", Value = 99 },
                            new { Text = "Russia", Value = 100 },
                            new { Text = "San Marino", Value = 184 },
                            new { Text = "Saudi Arabia", Value = 174 },
                            new { Text = "Serbia and Kosovo", Value = 101 },
                            new { Text = "Singapore", Value = 153 },
                            new { Text = "Slovakia", Value = 102 },
                            new { Text = "Slovenia", Value = 103 },
                            new { Text = "Somalia", Value = 121 },
                            new { Text = "South Africa", Value = 104 },
                            new { Text = "South Korea", Value = 136 },
                            new { Text = "Spain", Value = 105 },
                            new { Text = "St. Kitts and Nevis", Value = 43 },
                            new { Text = "St. Lucia", Value = 44 },
                            new { Text = "St. Vincent and the Grenadines", Value = 45 },
                            new { Text = "Sudan", Value = 118 },
                            new { Text = "Suriname", Value = 46 },
                            new { Text = "Swaziland", Value = 106 },
                            new { Text = "Sweden", Value = 107 },
                            new { Text = "Switzerland", Value = 108 },
                            new { Text = "Taiwan", Value = 128 },
                            new { Text = "Trinidad and Tobago", Value = 47 },
                            new { Text = "Turkey", Value = 109 },
                            new { Text = "Turks and Caicos Islands", Value = 48 },
                            new { Text = "U.A.E.", Value = 168 },
                            new { Text = "United Kingdom", Value = 110 },
                            new { Text = "United States", Value = 49 },
                            new { Text = "Uruguay", Value = 50 },
                            new { Text = "US Virgin Islands", Value = 51 },
                            new { Text = "Vatican City", Value = 185 },
                            new { Text = "Venezuela", Value = 52 },
                            new { Text = "Zambia", Value = 111 },
                            new { Text = "Zimbabwe", Value = 112 },
            };
            #endregion
            ComboBox CB = sender as ComboBox;
            CB.DataSource = country_list;
            CB.DisplayMember = "Text";
            CB.ValueMember = "Value";
        }
        private void updateEXPLevel(object sender, EventArgs e)
        {
            if ((TB_EXP.Focused == true) && (TB_EXP.Enabled == true))
            {
                // Change the Level
                TB_Level.Enabled = false;
                int level;
                uint exp = Util.ToUInt32(TB_EXP);
                if (Util.ToInt32(TB_EXP.Text) == 0) { level = 1; }
                else level = PKX.getLevel(Util.getIndex(CB_Species), ref exp);
                TB_Level.Text = level.ToString();
                if (!MT_Level.Visible || level < 100)
                    TB_EXP.Text = exp.ToString();
                if (MT_Level.Visible && level < 101 && Util.ToInt32(MT_Level.Text) < 101)
                    MT_Level.Text = level.ToString();

                TB_Level.Enabled = true;
            }
            else if ((TB_Level.Focused == true) && (TB_Level.Enabled == true))// TB_Level is focused
            {
                // Change the XP
                TB_EXP.Enabled = false;
                int level = Util.ToInt32(TB_Level.Text);
                if (level > 100) 
                { TB_Level.Text = "100"; level = 100; }

                {
                    // Valid Level, recalculate EXP
                    TB_EXP.Text = PKX.getEXP(level, Util.getIndex(CB_Species)).ToString();
                    TB_Level.BackColor = Color.White;
                }
                TB_EXP.Enabled = true;
            }
            else if (MT_Level.Focused == true)
            {
                int level = Util.ToInt32(MT_Level.Text); if (level > 255) level = 255;
                TB_EXP.Text = PKX.getEXP(level, Util.getIndex(CB_Species)).ToString();
            }
            updateStats();
        }
        private void updateIVs(object sender, EventArgs e)
        {
            int ivtotal, HP_IV, ATK_IV, DEF_IV, SPA_IV, SPD_IV, SPE_IV;
            HP_IV = Util.ToInt32(TB_HPIV.Text);
            ATK_IV = Util.ToInt32(TB_ATKIV.Text);
            DEF_IV = Util.ToInt32(TB_DEFIV.Text);
            SPA_IV = Util.ToInt32(TB_SPAIV.Text);
            SPD_IV = Util.ToInt32(TB_SPDIV.Text);
            SPE_IV = Util.ToInt32(TB_SPEIV.Text);

            int[] iva = new int[] { HP_IV, ATK_IV, DEF_IV, SPE_IV, SPA_IV, SPD_IV };
            MaskedTextBox[] ivt = { TB_HPIV, TB_ATKIV, TB_DEFIV, TB_SPEIV, TB_SPAIV, TB_SPDIV };

            bool exitfunction = false;
            for (int i = 0; i < 6; i++)
            {
                if (iva[i] > 31)
                {
                    ivt[i].BackColor = Color.Red;
                    exitfunction = true;
                }
                else ivt[i].BackColor = Color.White;
            }
            if (exitfunction) return;

            int HPTYPE = (15 * ((HP_IV & 1) + 2 * (ATK_IV & 1) + 4 * (DEF_IV & 1) + 8 * (SPE_IV & 1) + 16 * (SPA_IV & 1) + 32 * (SPD_IV & 1))) / 63;
            Label_HPTYPE.Text = types[HPTYPE+1]; // type array has normal at index 0, so we offset by 1

            ivtotal = HP_IV + ATK_IV + DEF_IV + SPA_IV + SPD_IV + SPE_IV;
            TB_IVTotal.Text = ivtotal.ToString();

            // Potential Reading
            if (ivtotal <= 90)
                L_Potential.Text = "★☆☆☆";
            else if (ivtotal <= 120)
                L_Potential.Text = "★★☆☆";
            else if (ivtotal <= 150)
                L_Potential.Text = "★★★☆";
            else
                L_Potential.Text = "★★★★";


            // Characteristic with PID%6
            int pm6 = (int)(Util.getHEXval(TB_PID) % 6); // PID MOD 6
            int maxIV = iva.Max();
            int pm6stat = 0;

            for (int i = 0; i < 6; i++)
            {
                pm6stat = (pm6 + i) % 6;
                if (iva[pm6stat] == maxIV)
                    break;  // P%6 is this stat
            }

            L_Characteristic.Text = characteristics[pm6stat * 5 + maxIV % 5];
            updateStats();
        }
        private void updateEVs(object sender, EventArgs e)
        {
            int evtotal, HP_EV, ATK_EV, DEF_EV, SPA_EV, SPD_EV, SPE_EV;
            HP_EV = Util.ToInt32(TB_HPEV.Text);
            ATK_EV = Util.ToInt32(TB_ATKEV.Text);
            DEF_EV = Util.ToInt32(TB_DEFEV.Text);
            SPA_EV = Util.ToInt32(TB_SPAEV.Text);
            SPD_EV = Util.ToInt32(TB_SPDEV.Text);
            SPE_EV = Util.ToInt32(TB_SPEEV.Text);

            int[] iva = new int[] { HP_EV, ATK_EV, DEF_EV, SPA_EV, SPD_EV, SPE_EV };
            MaskedTextBox[] ivt = { TB_HPEV, TB_ATKEV, TB_DEFEV, TB_SPAEV, TB_SPDEV, TB_SPEEV };

            for (int i = 0; i < 6; i++) // if illegal, mark the box as illegal
            {
                if (iva[i] > 252)
                    ivt[i].BackColor = Color.Red;
                else ivt[i].BackColor = Color.White;
            }

            for (int i = 0; i < 6; i++) // if totally illegal, don't continue.
                if (iva[i] > 255)
                    return;

            evtotal = HP_EV + ATK_EV + DEF_EV + SPA_EV + SPD_EV + SPE_EV;

            if (evtotal > 510) // Background turns Red
                 TB_EVTotal.BackColor = Color.Red;
            else if (evtotal == 510) // Maximum EVs
                 TB_EVTotal.BackColor = Color.Honeydew;
            else TB_EVTotal.BackColor = Color.WhiteSmoke;

            TB_EVTotal.Text = evtotal.ToString();
            updateStats();
        }
        private void updateRandomIVs(object sender, EventArgs e)
        {
            if (ModifierKeys == Keys.Control)
            {
                // Max IVs
                TB_HPIV.Text = 31.ToString();
                TB_ATKIV.Text = 31.ToString();
                TB_DEFIV.Text = 31.ToString();
                TB_SPAIV.Text = 31.ToString();
                TB_SPDIV.Text = 31.ToString();
                TB_SPEIV.Text = 31.ToString();
                return;
            }
            TB_HPIV.Text = (Util.rnd32() & 0x1F).ToString();
            TB_ATKIV.Text = (Util.rnd32() & 0x1F).ToString();
            TB_DEFIV.Text = (Util.rnd32() & 0x1F).ToString();
            TB_SPAIV.Text = (Util.rnd32() & 0x1F).ToString();
            TB_SPDIV.Text = (Util.rnd32() & 0x1F).ToString();
            TB_SPEIV.Text = (Util.rnd32() & 0x1F).ToString();
        }
        private void updateRandomEVs(object sender, EventArgs e)
        {
            if (ModifierKeys == Keys.Control)
            {
                // Max IVs
                TB_HPEV.Text = 0.ToString();
                TB_ATKEV.Text = 0.ToString();
                TB_DEFEV.Text = 0.ToString();
                TB_SPAEV.Text = 0.ToString();
                TB_SPDEV.Text = 0.ToString();
                TB_SPEEV.Text = 0.ToString();
                return;
            }

            MaskedTextBox[] tbEV = { TB_HPEV, TB_ATKEV, TB_DEFEV, TB_SPAEV, TB_SPDEV, TB_SPEEV };
            MaskedTextBox[] slEV = Util.shuffle((MaskedTextBox[])tbEV.Clone());  // Shuffle List

            uint e1 = Math.Min(Util.rnd32() % 300, 252); // bias two to get maybe 252
            uint e2 = Math.Min(Util.rnd32() % 300, 252);

            uint e3 = Math.Min(((Util.rnd32()) % (510 - e1 - e2)), 252);
            uint e4 = Math.Min(((Util.rnd32()) % (510 - e1 - e2 - e3)), 252);
            uint e5 = Math.Min(((Util.rnd32()) % (510 - e1 - e2 - e3 - e4)), 252);
            uint e6 = Math.Min((510 - e1 - e2 - e3 - e4 - e5), 252);

            if (e1 + e2 + e3 + e4 + e5 + e6 < 510)
            {
                updateRandomEVs(sender, e);
                return;
            }

            slEV[0].Text = e1.ToString();
            slEV[1].Text = e2.ToString();
            slEV[2].Text = e3.ToString();
            slEV[3].Text = e4.ToString();
            slEV[4].Text = e5.ToString();
            slEV[5].Text = e6.ToString();
        }
        private void updateRandomPID(object sender, EventArgs e)
        {
            TB_PID.Text = PKX.getRandomPID(Util.getIndex(CB_Species),PKX.getGender(Label_Gender.Text)).ToString("X8");
        }
        private void updateRandomEC(object sender, EventArgs e)
        {
            TB_EC.Text = Util.rnd32().ToString("X8");
        }
        private void updateHackedStats(object sender, EventArgs e)
        {
            Stat_HP.Enabled =
                Stat_ATK.Enabled =
                Stat_DEF.Enabled =
                Stat_SPA.Enabled =
                Stat_SPD.Enabled =
                Stat_SPE.Enabled = CHK_HackedStats.Checked;
        }
        private void update255_MTB(object sender, EventArgs e)
        {
            MaskedTextBox mtb = sender as MaskedTextBox;
            try
            {
                int val = Util.ToInt32(mtb.Text);
                if (val > 255) mtb.Text = "255";
            }
            catch { mtb.Text = "0"; }
        }
        private void update255_TB(object sender, EventArgs e)
        {
            TextBox tb = sender as TextBox;
            try
            {
                int val = Util.ToInt32(tb.Text);
                if (val > 255) tb.Text = "255";
            }
            catch { tb.Text = "0"; }
        }
        private void updateForm(object sender, EventArgs e)
        {
            updateStats();
            // Repopulate Abilities if Species Form has different abilities
            updateAbilityList(TB_AbilityNumber, Util.getIndex(CB_Species), CB_Ability, CB_Form);

            // If form has a single gender, account for it.
            if (CB_Form.Text == "♂")
                Label_Gender.Text = "♂";
            else if (CB_Form.Text == "♀")
                Label_Gender.Text = "♀";
        }
        private void updatePP(object sender, EventArgs e)
        {
            TB_PP1.Text = (PKX.getMovePP(Util.getIndex(CB_Move1), CB_PPu1.SelectedIndex)).ToString();
            TB_PP2.Text = (PKX.getMovePP(Util.getIndex(CB_Move2), CB_PPu2.SelectedIndex)).ToString();
            TB_PP3.Text = (PKX.getMovePP(Util.getIndex(CB_Move3), CB_PPu3.SelectedIndex)).ToString();
            TB_PP4.Text = (PKX.getMovePP(Util.getIndex(CB_Move4), CB_PPu4.SelectedIndex)).ToString();
        }
        private void updatePKRSstrain(object sender, EventArgs e)
        {
            if (CB_PKRSStrain.SelectedIndex == 0)
            {
                // Never Infected
                CB_PKRSDays.SelectedValue = 0;
                CHK_Cured.Checked = false;
                CHK_Infected.Checked = false;
            }
        }
        private void updatePKRSdays(object sender, EventArgs e)
        {
            if (CB_PKRSDays.SelectedIndex == 0)
            {
                // If no days are selected
                if (CB_PKRSStrain.SelectedIndex == 0)
                {
                    // Never Infected
                    CHK_Cured.Checked = false;
                    CHK_Infected.Checked = false;
                }
                else CHK_Cured.Checked = true;
            }
        }
        private void updateSpecies(object sender, EventArgs e)
        {
            // Change Species Prompted
            int species = Util.getIndex(CB_Species);
            int level = Util.ToInt32(TB_Level.Text);
            if (MT_Level.Visible) level = Util.ToInt32(MT_Level.Text);

            // Get Forms for Given Species
            setForms(species, CB_Form);

            // Recalculate EXP for Given Level
            uint exp = PKX.getEXP(level, species);
            TB_EXP.Text = exp.ToString();

            // Check for Gender Changes
            // Get Gender Threshold
            species = Util.getIndex(CB_Species);
            DataTable spectable = PKX.SpeciesTable();
            gt = (int)spectable.Rows[species][8];

            if (gt == 258)      // Genderless
                genderflag = 2;
            else if (gt == 257) // Female Only
                genderflag = 1;
            else if (gt == 256) // Male Only
                genderflag = 0;
            else
            {   // get gender from old PID correlation
                if ((Util.getHEXval(TB_PID) & 0xFF) < gt)
                     genderflag = 1;
                else genderflag = 0;
            }

            setGenderLabel();
            updateAbilityList(TB_AbilityNumber, Util.getIndex(CB_Species), CB_Ability, CB_Form);
            updateForm(null, null);

            // If species changes and no nickname, set the new name == speciesName.
            if (!CHK_Nicknamed.Checked)
                updateNickname(sender, e);
        }
        private void updateOriginGame(object sender, EventArgs e)
        {
            int gameorigin = 0;

            // Error handling for unset field
			try 
			{
				gameorigin = Util.ToInt32(CB_GameOrigin.SelectedValue.ToString()); 
			}
            catch { gameorigin = 0; }

            if ((gameorigin <= 12) && (gameorigin >= 7))
            {
                // Game Originates In Gen 4; Enable Encounter Type
                CB_EncounterType.Enabled = true;
                Label_EncounterType.Enabled = true;
            }
            else
            {
                CB_EncounterType.Enabled = false;
                Label_EncounterType.Enabled = false;
                CB_EncounterType.SelectedIndex = 0;
            }
            updateLocations(gameorigin);
            setMarkings();
            setIsShiny();
        }
        private void updateLocations(int gameorigin)
        {
            if (gameorigin < 24 && origintrack != "Past") // Load Past Gen Locations
            {
                #region BW2 Met Locations
                {
                    // Allowed Met Locations
                    int[] metlocs = { 0, 60002, 30003 };

                    // Set up
                    List<cbItem> met_list = new List<cbItem>();

                    for (int i = 0; i < metlocs.Length; i++) // add entries to the top
                    {
                        cbItem ncbi = new cbItem();
                        int locval = metlocs[i];
                        string loctext = "";

                        if (locval < 30000)
                            loctext = metBW2_00000[locval];
                        else if (locval < 40000)
                            loctext = metBW2_30000[locval % 10000 - 1];
                        else if (locval < 60000)
                            loctext = metBW2_40000[locval % 10000 - 1];
                        else
                            loctext = metBW2_60000[locval % 10000 - 1];

                        ncbi.Text = loctext;
                        ncbi.Value = locval;
                        met_list.Add(ncbi);
                    }

                    metlocs = new int[] 
                    { 
                        1,2,4,5,6,7,8,9,10,11,12,13,14,15,16,17,18,19,20,21,22,23,24,25,26,27,28,29,30,31,32,33,34,35,36,37,38,39,40,41,42,43,44,45,46,47,48,49,50,51,52,53,54,55,56,57,58,59,60,61,62,63,64,65,66,67,68,69,70,71,72,73,74,75,76,77,78,79,80,81,82,83,84,85,86,87,88,89,90,91,92,93,94,95,96,97,98,99,100,101,102,103,104,105,106,107,108,109,110,111,112,113,114,115,116,117,118,119,120,121,122,123,124,125,126,127,128,129,130,131,132,133,134,135,136,137,139,140,141,142,143,144,145,146,147,148,149,150,151,152,153,
                        30001,30002,30004,30005,30006,30007,30008,30010,30011,30012,30013,30014,30015,
                        40001,40002,40003,40004,40005,40006,40007,40008,40009,40010,40011,40012,40013,40014,40015,40016,40017,40018,40019,40020,40021,40022,40023,40024,40025,40026,40027,40028,40029,40030,40031,40032,40033,40034,40035,40036,40037,40038,40039,40040,40041,40042,40043,40044,40045,40046,40047,40048,40049,40050,40051,40052,40053,40054,40055,40056,40057,40058,40059,40060,40061,40062,40063,40064,40065,40066,40067,40068,40069,40070,40071,40072,40073,40074,40075,40076,40077,40078,40079,40080,40081,40082,40083,40084,40085,40086,40087,40088,40089,40090,40091,40092,40093,40094,40095,40096,40097,40098,40099,40100,40101,40102,40103,40104,40105,40106,40107,40108,40109,
                        60001,60003
                    };

                    // Sort the Rest based on String Name
                    string[] lt00000 = new string[metBW2_00000.Length];
                    string[] lt30000 = new string[metBW2_30000.Length];
                    string[] lt40000 = new string[metBW2_40000.Length];
                    string[] lt60000 = new string[metBW2_60000.Length];
                    Array.Copy(metBW2_00000, lt00000, metBW2_00000.Length);
                    Array.Copy(metBW2_30000, lt30000, metBW2_30000.Length);
                    Array.Copy(metBW2_40000, lt40000, metBW2_40000.Length);
                    Array.Copy(metBW2_60000, lt60000, metBW2_60000.Length);
                    Array.Sort(lt00000);
                    Array.Sort(lt30000);
                    Array.Sort(lt40000);
                    Array.Sort(lt60000);

                    // Add the rest of the 00000
                    for (int i = 0; i < lt00000.Length; i++)
                    {
                        int locnum = Array.IndexOf(metlocs, Array.IndexOf(metBW2_00000, lt00000[i]) + 00000);
                        if (locnum > 0)	// If the location is allowed (if found, >0)
                        {
                            cbItem ncbi = new cbItem();
                            ncbi.Text = lt00000[i];
                            ncbi.Value = metlocs[locnum];
                            met_list.Add(ncbi);
                        }
                    }
                    // Add the rest of the 30000
                    for (int i = 0; i < lt30000.Length; i++)
                    {
                        int locnum = Array.IndexOf(metlocs, Array.IndexOf(metBW2_30000, lt30000[i]) + 30001);
                        if (locnum > 0)	// If the location is allowed (if found, >0)
                        {
                            cbItem ncbi = new cbItem();
                            ncbi.Text = lt30000[i];
                            ncbi.Value = metlocs[locnum];
                            met_list.Add(ncbi);
                        }
                    }
                    // Add the rest of the 40000
                    for (int i = 0; i < lt40000.Length; i++)
                    {
                        int locnum = Array.IndexOf(metlocs, Array.IndexOf(metBW2_40000, lt40000[i]) + 40001);
                        if (locnum > 0)	// If the location is allowed (if found, >0)
                        {
                            cbItem ncbi = new cbItem();
                            ncbi.Text = lt40000[i];
                            ncbi.Value = metlocs[locnum];
                            met_list.Add(ncbi);
                        }
                    }
                    // Add the rest of the 60000
                    for (int i = 0; i < lt60000.Length; i++)
                    {
                        int locnum = Array.IndexOf(metlocs, Array.IndexOf(metBW2_60000, lt60000[i]) + 60001);
                        if (locnum > 0)	// If the location is allowed (if found, >0)
                        {
                            cbItem ncbi = new cbItem();
                            ncbi.Text = lt60000[i];
                            ncbi.Value = metlocs[locnum];
                            met_list.Add(ncbi);
                        }
                    }

                    CB_MetLocation.DataSource = met_list;
                    CB_MetLocation.DisplayMember = "Text";
                    CB_MetLocation.ValueMember = "Value";
                    CB_EggLocation.DataSource = new BindingSource(met_list, null);
                    origintrack = "Past";
                    CB_EggLocation.DisplayMember = "Text";
                    CB_EggLocation.ValueMember = "Value";
                    CB_EggLocation.SelectedValue = 0;
                    if (gameorigin < 20)
                        CB_MetLocation.SelectedValue = 30001; // Transporter
                    else CB_MetLocation.SelectedValue = 60001; // Stranger
                }
                #endregion
            }
            else if (gameorigin > 23 && (origintrack != "XY"))
            {
                #region XY Met Locations
                {
                    // Allowed Met Locations
                    int[] metlocs = { 0, 60002, 30002 };

                    // Set up
                    List<cbItem> met_list = new List<cbItem>();

                    for (int i = 0; i < metlocs.Length; i++) // add entries to the top
                    {
                        cbItem ncbi = new cbItem();
                        int locval = metlocs[i];
                        string loctext = "";

                        if (locval < 30000)
                            loctext = metXY_00000[locval];
                        else if (locval < 40000)
                            loctext = metXY_30000[locval % 10000 - 1];
                        else if (locval < 60000)
                            loctext = metXY_40000[locval % 10000 - 1];
                        else
                            loctext = metXY_60000[locval % 10000 - 1];

                        ncbi.Text = loctext;
                        ncbi.Value = locval;
                        met_list.Add(ncbi);
                    }

                    metlocs = new int[] 
                    { 
                        2,6,8,10,12,14,16,17,18,20,22,24,26,28,30,32,34,36,38,40,42,44,46,48,50,52,54,56,58,60,62,64,66,68,70,72,74,76,78,82,84,86,88,90,92,94,96,98,100,102,104,106,108,110,112,114,116,118,120,122,124,126,128,130,132,134,136,138,140,142,144,146,148,150,152,154,156,158,160,162,164,166,168,
                        // ORAS
                        170,172,174,176,178,180,182,184,186,188,190,192,194,196,198,200,202,204,206,208,210,212,214,216,218,220,222,224,226,228,230,232,234,236,238,240,242,244,246,248,250,252,254,256,258,260,262,264,266,268,270,272,274,276,278,280,282,284,286,288,290,292,294,296,298,300,302,304,306,308,310,312,314,316,318,320,322,324,326,328,330,332,334,336,338,340,342,344,346,348,350,352,354,

                        30001,30003,30004,30005,30006,30007,30008,30009,30010,30011,
                        40001,40002,40003,40004,40005,40006,40007,40008,40009,40010,40011,40012,40013,40014,40015,40016,40017,40018,40019,40020,40021,40022,40023,40024,40025,40026,40027,40028,40029,40030,40031,40032,40033,40034,40035,40036,40037,40038,40039,40040,40041,40042,40043,40044,40045,40046,40047,40048,40049,40050,40051,40052,40053,40054,40055,40056,40057,40058,40059,40060,40061,40062,40063,40064,40065,40066,40067,40068,40069,40070,40071,40072,40073,40074,40075,40076,40077,40078,40079,
                        60001,60003,
                        // ORAS
                        60004,
                    };

                    // Sort the Rest based on String Name
                    string[] lt00000 = new string[metXY_00000.Length];
                    string[] lt30000 = new string[metXY_30000.Length];
                    string[] lt40000 = new string[metXY_40000.Length];
                    string[] lt60000 = new string[metXY_60000.Length];
                    Array.Copy(metXY_00000, lt00000, metXY_00000.Length);
                    Array.Copy(metXY_30000, lt30000, metXY_30000.Length);
                    Array.Copy(metXY_40000, lt40000, metXY_40000.Length);
                    Array.Copy(metXY_60000, lt60000, metXY_60000.Length);
                    Array.Sort(lt00000);
                    Array.Sort(lt30000);
                    Array.Sort(lt40000);
                    Array.Sort(lt60000);

                    // Add the rest of the 00000
                    for (int i = 0; i < lt00000.Length; i++)
                    {
                        int locnum = Array.IndexOf(metlocs, Array.IndexOf(metXY_00000, lt00000[i]) + 00000);
                        if (locnum > 0)	// If the location is allowed (if found, >0)
                        {
                            cbItem ncbi = new cbItem();
                            ncbi.Text = lt00000[i];
                            ncbi.Value = metlocs[locnum];
                            met_list.Add(ncbi);
                        }
                    }
                    // Add the rest of the 30000
                    for (int i = 0; i < lt30000.Length; i++)
                    {
                        int locnum = Array.IndexOf(metlocs, Array.IndexOf(metXY_30000, lt30000[i]) + 30001);
                        if (locnum > 0)	// If the location is allowed (if found, >0)
                        {
                            cbItem ncbi = new cbItem();
                            ncbi.Text = lt30000[i];
                            ncbi.Value = metlocs[locnum];
                            met_list.Add(ncbi);
                        }
                    }
                    // Add the rest of the 40000
                    for (int i = 0; i < lt40000.Length; i++)
                    {
                        int locnum = Array.IndexOf(metlocs, Array.IndexOf(metXY_40000, lt40000[i]) + 40001);
                        if (locnum > 0)	// If the location is allowed (if found, >0)
                        {
                            cbItem ncbi = new cbItem();
                            ncbi.Text = lt40000[i];
                            ncbi.Value = metlocs[locnum];
                            met_list.Add(ncbi);
                        }
                    }
                    // Add the rest of the 60000
                    for (int i = 0; i < lt60000.Length; i++)
                    {
                        int locnum = Array.IndexOf(metlocs, Array.IndexOf(metXY_60000, lt60000[i]) + 60001);
                        if (locnum > 0)	// If the location is allowed (if found, >0)
                        {
                            cbItem ncbi = new cbItem();
                            ncbi.Text = lt60000[i];
                            ncbi.Value = metlocs[locnum];
                            met_list.Add(ncbi);
                        }
                    }

                    CB_MetLocation.DataSource = met_list;
                    CB_MetLocation.DisplayMember = "Text";
                    CB_MetLocation.ValueMember = "Value";
                    CB_EggLocation.DataSource = new BindingSource(met_list, null);
                    CB_EggLocation.DisplayMember = "Text";
                    CB_EggLocation.ValueMember = "Value";
                    origintrack = "XY";
                    CB_EggLocation.SelectedValue = 0;
                    CB_MetLocation.SelectedValue = 0;
                }
                #endregion
            }
            if (gameorigin < 13 && gameorigin > 6 && origintrack != "Gen4")
            {   // Egg Met Locations for Gen 4 are unaltered when transferred to Gen 5. Need a new table if Gen 4 Origin.
                #region HGSS Met Locations
                // Allowed Met Locations
                int[] metlocs = { 0, 2000, 2002, 3001 };

                // Set up
                List<cbItem> met_list = new List<cbItem>();

                for (int i = 0; i < metlocs.Length; i++) // add entries to the top
                {
                    cbItem ncbi = new cbItem();
                    int locval = metlocs[i];
                    string loctext = "";

                    if (locval < 2000)
                        loctext = metHGSS_00000[locval];
                    else if (locval < 3000)
                        loctext = metHGSS_02000[locval % 2000];
                    else
                        loctext = metHGSS_03000[locval % 3000];

                    ncbi.Text = loctext;
                    ncbi.Value = locval;
                    met_list.Add(ncbi);
                }

                metlocs = new int[] 
                { 
                       0,1,2,3,4,5,6,7,8,9,10,11,12,13,14,15,16,17,18,19,20,21,22,23,24,25,26,27,28,29,30,31,32,33,34,35,36,37,38,39,40,41,42,43,44,45,46,47,48,49,50,51,52,53,54,55,56,57,58,59,60,61,62,63,64,65,66,67,68,69,70,71,72,73,74,75,76,77,78,79,80,81,82,83,84,85,86,87,88,89,90,91,92,93,94,95,96,97,98,99,100,101,102,103,104,105,106,107,108,109,110,111,112,113,114,115,116,117,118,119,120,121,122,123,124,125,126,127,128,129,130,131,132,133,134,135,136,137,138,139,140,141,142,143,144,145,146,147,148,149,150,151,152,153,154,155,156,157,158,159,160,161,162,163,164,165,166,167,168,169,170,171,172,173,174,175,176,177,178,179,180,181,182,183,184,185,186,187,188,189,190,191,192,193,194,195,196,197,198,199,200,201,202,203,204,205,206,207,208,209,210,211,212,213,214,215,216,217,218,219,220,221,222,223,224,225,226,227,228,229,230,231,232,233,234,
                       2000,2001,2002,2003,2004,2005,2006,2008,2009,2010,2011,2012,2013,2014,
                       3000,3001,3002,3003,3004,3005,3006,3007,3008,3009,3010,3011,3012,3013,3014,3015,3016,3017,3018,3019,3020,3021,3022,3023,3024,3025,3026,3027,3028,3029,3030,3031,3032,3033,3034,3035,3036,3037,3038,3039,3040,3041,3042,3043,3044,3045,3046,3047,3048,3049,3050,3051,3052,3053,3054,3055,3056,3057,3058,3059,3060,3061,3062,3063,3064,3065,3066,3067,3068,3069,3070,3071,3072,3073,3074,3075,3076
                };

                // Sort the Rest based on String Name
                string[] lt00000 = new string[metHGSS_00000.Length];
                string[] lt02000 = new string[metHGSS_02000.Length];
                string[] lt03000 = new string[metHGSS_03000.Length];
                Array.Copy(metHGSS_00000, lt00000, metHGSS_00000.Length);
                Array.Copy(metHGSS_02000, lt02000, metHGSS_02000.Length);
                Array.Copy(metHGSS_03000, lt03000, metHGSS_03000.Length);
                Array.Sort(lt00000);
                Array.Sort(lt02000);
                Array.Sort(lt03000);

                // Add the rest of the 0000
                for (int i = 0; i < lt00000.Length; i++)
                {
                    int locnum = Array.IndexOf(metlocs, Array.IndexOf(metHGSS_00000, lt00000[i]) + 0000);
                    if (locnum > 0)	// If the location is allowed (if found, >0)
                    {
                        cbItem ncbi = new cbItem();
                        ncbi.Text = lt00000[i];
                        ncbi.Value = metlocs[locnum];
                        met_list.Add(ncbi);
                    }
                }
                // Add the rest of the 2000
                for (int i = 0; i < lt02000.Length; i++)
                {
                    int locnum = Array.IndexOf(metlocs, Array.IndexOf(metHGSS_02000, lt02000[i]) + 2000);
                    if (locnum > 0)	// If the location is allowed (if found, >0)
                    {
                        cbItem ncbi = new cbItem();
                        ncbi.Text = lt02000[i];
                        ncbi.Value = metlocs[locnum];
                        met_list.Add(ncbi);
                    }
                }
                // Add the rest of the 3000
                for (int i = 0; i < lt03000.Length; i++)
                {
                    int locnum = Array.IndexOf(metlocs, Array.IndexOf(metHGSS_03000, lt03000[i]) + 3000);
                    if (locnum > 0)	// If the location is allowed (if found, >0)
                    {
                        cbItem ncbi = new cbItem();
                        ncbi.Text = lt03000[i];
                        ncbi.Value = metlocs[locnum];
                        met_list.Add(ncbi);
                    }
                }

                CB_EggLocation.DataSource = met_list;
                origintrack = "Gen4";
                CB_EggLocation.DisplayMember = "Text";
                CB_EggLocation.ValueMember = "Value";
                CB_EggLocation.SelectedValue = 0;
                #endregion
            }
        }
        private void updateExtraByteValue(object sender, EventArgs e)
        {
            // Changed Extra Byte's Value
            MaskedTextBox mtb = sender as MaskedTextBox;
            try
            {
                int val = Util.ToInt32(mtb.Text);
                if (val > 255) mtb.Text = "255";
            }
            catch { mtb.Text = "0"; }

            int value = Util.ToInt32(TB_ExtraByte.Text);
            int offset = Convert.ToInt32(CB_ExtraBytes.Text, 16);
            buff[offset] = (byte)value;
        }
        private void updateExtraByteIndex(object sender, EventArgs e)
        {
            // Byte changed, need to refresh the Text box for the byte's value.
            TB_ExtraByte.Text = buff[Convert.ToInt32(CB_ExtraBytes.Text, 16)].ToString();
        }
        private void updateNickname(object sender, EventArgs e)
        {
            if (!CHK_Nicknamed.Checked)
            {
                // Fetch Current Species and set it as Nickname Text
                int species = Util.getIndex(CB_Species);
                if (species == 0 || species > 721)
                    TB_Nickname.Text = "";
                else
                {
                    // get language
                    int lang = Util.getIndex(CB_Language);
                    string[] lang_val = { "en", "ja", "fr", "it", "de", "es", "ko" };

                    string l = "";
                    switch (lang)
                    {
                        case 1: l = "ja"; break;
                        case 2: l = "en"; break;
                        case 3: l = "fr"; break;
                        case 4: l = "it"; break;
                        case 5: l = "de"; break;
                        case 7: l = "es"; break;
                        case 8: l = "ko"; break;
                        default: l = curlanguage; break;
                    }                    
                    TB_Nickname.Text = Util.getStringList("Species", l)[species];
                }
            }
        }
        private void updateNotOT(object sender, EventArgs e)
        {
            if (TB_OTt2.Text == "")
            {
                Label_CTGender.Text = "";
                TB_Friendship.Text = buff[0xCA].ToString();
                GB_OT.BackColor = System.Drawing.Color.FromArgb(232, 255, 255);
                GB_nOT.BackColor = Color.Transparent;
                buff[0x93] = 0;
            }
            else if (Label_CTGender.Text == "")
                Label_CTGender.Text = "♂";
        }
        private void updatePKRSCured(object sender, EventArgs e)
        {
            // Cured PokeRus is toggled
            if (CHK_Cured.Checked)
            {
                // Has Had PokeRus
                CB_PKRSDays.Enabled = false;
                CB_PKRSDays.SelectedIndex = 0;

                CB_PKRSStrain.Enabled = true;
                CHK_Infected.Checked = true;

                if (CB_PKRSStrain.SelectedIndex == 0)
                {   // Give it Strain 1 by Default
                    CB_PKRSStrain.SelectedIndex = 1;
                }
            }
            else if (!CHK_Infected.Checked)
            {
                // Not Infected, Disable the other
                CB_PKRSStrain.Enabled = false;
                CB_PKRSStrain.SelectedIndex = 0;
            }
            else
            { // Still Infected for a duration
                CB_PKRSDays.Enabled = true;
                CB_PKRSDays.SelectedValue = 1;
            }
            // if not cured yet, days > 0
            if (!CHK_Cured.Checked && CHK_Infected.Checked && CB_PKRSDays.SelectedIndex == 0) 
                CB_PKRSDays.SelectedIndex++;
        
            setMarkings();
        }
        private void updatePKRSInfected(object sender, EventArgs e)
        {
            CB_PKRSDays.Enabled = CB_PKRSStrain.Enabled = CHK_Infected.Checked;
            if (!CHK_Infected.Checked) { CB_PKRSStrain.SelectedIndex = 0; CB_PKRSDays.SelectedIndex = 0; }
            else if (CB_PKRSStrain.SelectedIndex == 0) CB_PKRSStrain.SelectedIndex++;

            CB_PKRSDays.SelectedValue = CB_PKRSStrain.SelectedValue = Convert.ToInt32(CHK_Infected.Checked);
            // if not cured yet, days > 0
            if (!CHK_Cured.Checked && CHK_Infected.Checked && CB_PKRSDays.SelectedIndex == 0) CB_PKRSDays.SelectedIndex++;
        }
        private void updateIsEgg(object sender, EventArgs e)
        {
            if (CHK_IsEgg.Checked)
            {
                CHK_Nicknamed.Checked = false;
                TB_Nickname.Text = eggname;
                TB_Friendship.Text = "1";

                // If we are an egg, it won't have a met location.
                CHK_AsEgg.Checked = true;
                GB_EggConditions.Enabled = true;

                CAL_MetDate.Value = new DateTime(2000, 01, 01);
                CB_MetLocation.SelectedIndex = 2;
            }
            else // Not Egg
            {
                if (!CHK_Nicknamed.Checked)
                    updateNickname(null, null);

                TB_Friendship.Text = PKX.getBaseFriendship(Util.getIndex(CB_Species)).ToString();
                
                if (CB_EggLocation.SelectedIndex == 0)
                {
                    CAL_EggDate.Value = new DateTime(2000, 01, 01);
                    CHK_AsEgg.Checked = false;
                    GB_EggConditions.Enabled = false;
                }
            }
            // Display hatch counter if it is an egg, Display Friendship if it is not.
            Label_HatchCounter.Visible = CHK_IsEgg.Checked;
            Label_Friendship.Visible = !CHK_IsEgg.Checked;
            // Disable 
            // CB_MetLocation.Enabled = !CHK_IsEgg.Checked;
            // CAL_MetDate.Enabled = !CHK_IsEgg.Checked;
        }
        private void updateMetAsEgg(object sender, EventArgs e)
        {
            GB_EggConditions.Enabled = CHK_AsEgg.Checked;
            if (!CHK_AsEgg.Checked)
            {
                // Remove egg met data
                CHK_IsEgg.Checked = false;
                CAL_EggDate.Value = new DateTime(2000, 01, 01);
                CB_EggLocation.SelectedValue = 0;
            }
        }
        private void updateShinyPID(object sender, EventArgs e)
        {
            uint PID = Util.getHEXval(TB_PID);
            uint UID = (PID >> 16);
            uint LID = (PID & 0xFFFF);
            uint PSV = UID ^ LID;
            uint TID = Util.ToUInt32(TB_TID);
            uint SID = Util.ToUInt32(TB_SID);
            uint TSV = TID ^ SID;
            uint XOR = TSV ^ PSV;

            // Check to see if we actually did it right... should be 0.
            if (XOR > 16)
                TB_PID.Text = ((UID ^ XOR) * 0x10000 + LID).ToString("X8");

            setIsShiny();
        }
        private void updateTIDSID(object sender, EventArgs e)
        {
            // Trim out nonhex characters
            TB_PID.Text = Util.getHEXval(TB_PID).ToString("X8");
            TB_EC.Text = Util.getHEXval(TB_EC).ToString("X8");

            if (Util.ToUInt32(TB_TID.Text) > 0xFFFF)
                TB_TID.Text = TB_TID.Text.Remove(TB_TID.Text.Length - 1);
            if (Util.ToUInt32(TB_TID.Text) > 0xFFFF)
                TB_SID.Text = TB_SID.Text.Remove(TB_SID.Text.Length - 1);
            
            setIsShiny();
            updateIVs(sender, e);   // If the PID is changed, PID%6 (Characteristic) might be changed. 
            TB_PID.Select(60, 0);   // position cursor at end of field
        }
        private void validateComboBox(object sender, CancelEventArgs e)
        {
            if (!(sender is ComboBox)) { return; }

            ComboBox cb = sender as ComboBox;
            cb.SelectionLength = 0;

            if ((cb.SelectedValue == null))
                cb.BackColor = Color.DarkSalmon;
            else
                cb.BackColor = Color.Empty;
        }
        private void validateComboBox2(object sender, EventArgs e)
        {
            ComboBox cb = sender as ComboBox;
            validateComboBox(sender, e as CancelEventArgs);
            if (cb == CB_Ability)
                updateAbilityNumber();
            else if ((cb == CB_Move1) || (cb == CB_Move2) || (cb == CB_Move3) || (cb == CB_Move4))
                updatePP(sender, e);

            updateIVs(null, null); // updating Nature will trigger stats to update as well
        }
        private void removedropCB(object sender, KeyEventArgs e)
        {
            ((ComboBox)sender).DroppedDown = false;
        }
        private void updateStats()
        {
            // First verify that our input stats are valid.
            MaskedTextBox[] mbIV = new MaskedTextBox[] {
                TB_HPIV, TB_ATKIV, TB_DEFIV, TB_SPAIV, TB_SPDIV, TB_SPEIV,
            };
            MaskedTextBox[] mbEV = new MaskedTextBox[] {
                TB_HPEV, TB_ATKEV, TB_DEFEV, TB_SPAEV, TB_SPDEV, TB_SPEEV,
            };
            for (int i = 0; i < 6; i++)
                if  (
                        Util.ToInt32(mbIV[i].Text) > 31
                    || (Util.ToInt32(mbEV[i].Text) > 252 && !CHK_HackedStats.Checked)
                    || (CHK_HackedStats.Checked && Util.ToInt32(mbEV[i].Text) > 255)
                    )
                    return; // if anything is illegal, don't calc stats.

            // EVs and IVs are valid, continue to generate the stats.
            species = Util.getIndex(CB_Species);
            int level = Util.ToInt32(TB_Level.Text);
            if (MT_Level.Enabled) level = Util.ToInt32(MT_Level.Text);
            if (level == 0) { level = 1; }
            DataTable spectable = PKX.SpeciesTable();
            int HP_IV = Util.ToInt32(TB_HPIV.Text);
            int ATK_IV = Util.ToInt32(TB_ATKIV.Text);
            int DEF_IV = Util.ToInt32(TB_DEFIV.Text);
            int SPA_IV = Util.ToInt32(TB_SPAIV.Text);
            int SPD_IV = Util.ToInt32(TB_SPDIV.Text);
            int SPE_IV = Util.ToInt32(TB_SPEIV.Text);

            int HP_EV = Util.ToInt32(TB_HPEV.Text);
            int ATK_EV = Util.ToInt32(TB_ATKEV.Text);
            int DEF_EV = Util.ToInt32(TB_DEFEV.Text);
            int SPA_EV = Util.ToInt32(TB_SPAEV.Text);
            int SPD_EV = Util.ToInt32(TB_SPDEV.Text);
            int SPE_EV = Util.ToInt32(TB_SPEEV.Text);

            int HP_B = (int)spectable.Rows[species][2];
            int ATK_B = (int)spectable.Rows[species][3];
            int DEF_B = (int)spectable.Rows[species][4];
            int SPA_B = (int)spectable.Rows[species][5];
            int SPD_B = (int)spectable.Rows[species][6];
            int SPE_B = (int)spectable.Rows[species][7];

            int form = CB_Form.SelectedIndex;
            // Form Stat Recalculation
            if (form != 0)
            {
                if ((form == 1) && (species == 3)) { HP_B = 80; ATK_B = 100; DEF_B = 123; SPA_B = 122; SPD_B = 120; SPE_B = 80; }
                else if ((form == 1) && (species == 6)) { HP_B = 78; ATK_B = 130; DEF_B = 111; SPA_B = 130; SPD_B = 85; SPE_B = 100; }
                else if ((form == 2) && (species == 6)) { HP_B = 78; ATK_B = 104; DEF_B = 78; SPA_B = 159; SPD_B = 115; SPE_B = 100; }
                else if ((form == 1) && (species == 9)) { HP_B = 79; ATK_B = 103; DEF_B = 120; SPA_B = 135; SPD_B = 115; SPE_B = 78; }
                else if ((form == 1) && (species == 65)) { HP_B = 55; ATK_B = 50; DEF_B = 65; SPA_B = 175; SPD_B = 95; SPE_B = 150; }
                else if ((form == 1) && (species == 94)) { HP_B = 60; ATK_B = 65; DEF_B = 80; SPA_B = 170; SPD_B = 95; SPE_B = 130; }
                else if ((form == 1) && (species == 115)) { HP_B = 105; ATK_B = 125; DEF_B = 100; SPA_B = 60; SPD_B = 100; SPE_B = 100; }
                else if ((form == 1) && (species == 127)) { HP_B = 65; ATK_B = 155; DEF_B = 120; SPA_B = 65; SPD_B = 90; SPE_B = 105; }
                else if ((form == 1) && (species == 130)) { HP_B = 95; ATK_B = 155; DEF_B = 109; SPA_B = 70; SPD_B = 130; SPE_B = 81; }
                else if ((form == 1) && (species == 142)) { HP_B = 80; ATK_B = 135; DEF_B = 85; SPA_B = 70; SPD_B = 95; SPE_B = 150; }
                else if ((form == 1) && (species == 150)) { HP_B = 106; ATK_B = 190; DEF_B = 100; SPA_B = 154; SPD_B = 100; SPE_B = 130; }
                else if ((form == 2) && (species == 150)) { HP_B = 106; ATK_B = 150; DEF_B = 70; SPA_B = 194; SPD_B = 120; SPE_B = 140; }
                else if ((form == 1) && (species == 181)) { HP_B = 90; ATK_B = 95; DEF_B = 105; SPA_B = 165; SPD_B = 110; SPE_B = 45; }
                else if ((form == 1) && (species == 212)) { HP_B = 70; ATK_B = 150; DEF_B = 140; SPA_B = 65; SPD_B = 100; SPE_B = 75; }
                else if ((form == 1) && (species == 214)) { HP_B = 80; ATK_B = 185; DEF_B = 115; SPA_B = 40; SPD_B = 105; SPE_B = 75; }
                else if ((form == 1) && (species == 229)) { HP_B = 75; ATK_B = 90; DEF_B = 90; SPA_B = 140; SPD_B = 90; SPE_B = 115; }
                else if ((form == 1) && (species == 248)) { HP_B = 100; ATK_B = 164; DEF_B = 150; SPA_B = 95; SPD_B = 120; SPE_B = 71; }
                else if ((form == 1) && (species == 257)) { HP_B = 80; ATK_B = 160; DEF_B = 80; SPA_B = 130; SPD_B = 80; SPE_B = 100; }
                else if ((form == 1) && (species == 282)) { HP_B = 68; ATK_B = 85; DEF_B = 65; SPA_B = 165; SPD_B = 135; SPE_B = 100; }
                else if ((form == 1) && (species == 303)) { HP_B = 50; ATK_B = 105; DEF_B = 125; SPA_B = 55; SPD_B = 95; SPE_B = 50; }
                else if ((form == 1) && (species == 306)) { HP_B = 70; ATK_B = 140; DEF_B = 230; SPA_B = 60; SPD_B = 80; SPE_B = 50; }
                else if ((form == 1) && (species == 308)) { HP_B = 60; ATK_B = 100; DEF_B = 85; SPA_B = 80; SPD_B = 85; SPE_B = 100; }
                else if ((form == 1) && (species == 310)) { HP_B = 70; ATK_B = 75; DEF_B = 80; SPA_B = 135; SPD_B = 80; SPE_B = 135; }
                else if ((form == 1) && (species == 354)) { HP_B = 64; ATK_B = 165; DEF_B = 75; SPA_B = 93; SPD_B = 83; SPE_B = 75; }
                else if ((form == 1) && (species == 359)) { HP_B = 65; ATK_B = 150; DEF_B = 60; SPA_B = 115; SPD_B = 60; SPE_B = 115; }
                else if ((form == 1) && (species == 380)) { HP_B = 80; ATK_B = 100; DEF_B = 120; SPA_B = 140; SPD_B = 150; SPE_B = 110; }
                else if ((form == 1) && (species == 381)) { HP_B = 80; ATK_B = 130; DEF_B = 100; SPA_B = 160; SPD_B = 120; SPE_B = 110; }
                else if ((form == 1) && (species == 386)) { HP_B = 50; ATK_B = 180; DEF_B = 20; SPA_B = 180; SPD_B = 20; SPE_B = 150; }
                else if ((form == 2) && (species == 386)) { HP_B = 50; ATK_B = 70; DEF_B = 160; SPA_B = 70; SPD_B = 160; SPE_B = 90; }
                else if ((form == 3) && (species == 386)) { HP_B = 50; ATK_B = 95; DEF_B = 90; SPA_B = 95; SPD_B = 90; SPE_B = 180; }
                else if ((form == 1) && (species == 413)) { HP_B = 60; ATK_B = 79; DEF_B = 105; SPA_B = 59; SPD_B = 85; SPE_B = 36; }
                else if ((form == 2) && (species == 413)) { HP_B = 60; ATK_B = 69; DEF_B = 95; SPA_B = 69; SPD_B = 95; SPE_B = 36; }
                else if ((form == 1) && (species == 445)) { HP_B = 108; ATK_B = 170; DEF_B = 115; SPA_B = 120; SPD_B = 95; SPE_B = 92; }
                else if ((form == 1) && (species == 448)) { HP_B = 70; ATK_B = 145; DEF_B = 88; SPA_B = 140; SPD_B = 70; SPE_B = 112; }
                else if ((form == 1) && (species == 460)) { HP_B = 90; ATK_B = 132; DEF_B = 105; SPA_B = 132; SPD_B = 105; SPE_B = 30; }
                else if ((form == 1) && (species == 487)) { HP_B = 150; ATK_B = 120; DEF_B = 100; SPA_B = 120; SPD_B = 100; SPE_B = 90; }
                else if ((form == 1) && (species == 492)) { HP_B = 100; ATK_B = 103; DEF_B = 75; SPA_B = 120; SPD_B = 75; SPE_B = 127; }
                else if ((form == 1) && (species == 555)) { HP_B = 105; ATK_B = 30; DEF_B = 105; SPA_B = 140; SPD_B = 105; SPE_B = 55; }
                else if ((form == 1) && (species == 641)) { HP_B = 79; ATK_B = 100; DEF_B = 80; SPA_B = 110; SPD_B = 90; SPE_B = 121; }
                else if ((form == 1) && (species == 642)) { HP_B = 79; ATK_B = 105; DEF_B = 70; SPA_B = 145; SPD_B = 80; SPE_B = 101; }
                else if ((form == 1) && (species == 645)) { HP_B = 89; ATK_B = 145; DEF_B = 90; SPA_B = 105; SPD_B = 80; SPE_B = 91; }
                else if ((form == 1) && (species == 646)) { HP_B = 125; ATK_B = 170; DEF_B = 100; SPA_B = 120; SPD_B = 90; SPE_B = 95; }
                else if ((form == 2) && (species == 646)) { HP_B = 125; ATK_B = 120; DEF_B = 90; SPA_B = 170; SPD_B = 100; SPE_B = 95; }
                else if ((form == 1) && (species == 648)) { HP_B = 100; ATK_B = 128; DEF_B = 90; SPA_B = 77; SPD_B = 77; SPE_B = 128; }
                else if ((form == 5) && (species == 670)) { HP_B = 74; ATK_B = 65; DEF_B = 67; SPA_B = 125; SPD_B = 128; SPE_B = 92; }
                else if ((form == 1) && (species == 681)) { HP_B = 60; ATK_B = 150; DEF_B = 50; SPA_B = 150; SPD_B = 50; SPE_B = 60; }
                else if ((form == 1) && (species == 710)) { HP_B = 49; ATK_B = 66; DEF_B = 70; SPA_B = 44; SPD_B = 55; SPE_B = 51; }
                else if ((form == 2) && (species == 710)) { HP_B = 54; ATK_B = 66; DEF_B = 70; SPA_B = 44; SPD_B = 55; SPE_B = 46; }
                else if ((form == 3) && (species == 710)) { HP_B = 59; ATK_B = 66; DEF_B = 70; SPA_B = 44; SPD_B = 55; SPE_B = 41; }
                else if ((form == 1) && (species == 711)) { HP_B = 65; ATK_B = 90; DEF_B = 122; SPA_B = 58; SPD_B = 75; SPE_B = 84; }
                else if ((form == 2) && (species == 711)) { HP_B = 75; ATK_B = 95; DEF_B = 122; SPA_B = 58; SPD_B = 75; SPE_B = 69; }
                else if ((form == 3) && (species == 711)) { HP_B = 85; ATK_B = 100; DEF_B = 122; SPA_B = 58; SPD_B = 75; SPE_B = 54; }

                // ORAS Stats
                else if ((form == 1) && (species == 382)) { HP_B = 100; ATK_B = 150; DEF_B = 90; SPA_B = 180; SPD_B = 160; SPE_B = 90; } // Primal Kyogre
                else if ((form == 1) && (species == 383)) { HP_B = 100; ATK_B = 180; DEF_B = 160; SPA_B = 150; SPD_B = 90; SPE_B = 90; } // Primal Groudon

                else if ((form == 1) && (species == 720)) { HP_B = 80; ATK_B = 160; DEF_B = 60; SPA_B = 170; SPD_B = 130; SPE_B = 80; } // Hoopa

                else if ((form == 1) && (species == 015)) { HP_B = 65; ATK_B = 150; DEF_B = 40; SPA_B = 15; SPD_B = 80; SPE_B = 145; } // Beedrill
                else if ((form == 1) && (species == 018)) { HP_B = 83; ATK_B = 80; DEF_B = 83; SPA_B = 135; SPD_B = 80; SPE_B = 121; } // Pidgeot
                else if ((form == 1) && (species == 080)) { HP_B = 95; ATK_B = 75; DEF_B = 180; SPA_B = 130; SPD_B = 80; SPE_B = 30; } // Slowbro
                else if ((form == 1) && (species == 208)) { HP_B = 75; ATK_B = 125; DEF_B = 230; SPA_B = 55; SPD_B = 95; SPE_B = 30; } // Steelix
                else if ((form == 1) && (species == 254)) { HP_B = 70; ATK_B = 110; DEF_B = 75; SPA_B = 145; SPD_B = 85; SPE_B = 145; } // Sceptile
                else if ((form == 1) && (species == 260)) { HP_B = 100; ATK_B = 150; DEF_B = 110; SPA_B = 95; SPD_B = 110; SPE_B = 70; } // Swampert
                else if ((form == 1) && (species == 302)) { HP_B = 50; ATK_B = 85; DEF_B = 125; SPA_B = 85; SPD_B = 115; SPE_B = 20; } // Sableye
                else if ((form == 1) && (species == 319)) { HP_B = 70; ATK_B = 140; DEF_B = 70; SPA_B = 110; SPD_B = 65; SPE_B = 105; } // Sharpedo
                else if ((form == 1) && (species == 323)) { HP_B = 70; ATK_B = 120; DEF_B = 100; SPA_B = 145; SPD_B = 105; SPE_B = 20; } // Camerupt
                else if ((form == 1) && (species == 334)) { HP_B = 75; ATK_B = 110; DEF_B = 110; SPA_B = 110; SPD_B = 105; SPE_B = 80; } // Altaria
                else if ((form == 1) && (species == 362)) { HP_B = 80; ATK_B = 120; DEF_B = 80; SPA_B = 120; SPD_B = 80; SPE_B = 100; } // Glalie
                else if ((form == 1) && (species == 373)) { HP_B = 95; ATK_B = 145; DEF_B = 130; SPA_B = 120; SPD_B = 90; SPE_B = 120; } // Salamence
                else if ((form == 1) && (species == 376)) { HP_B = 80; ATK_B = 145; DEF_B = 150; SPA_B = 105; SPD_B = 110; SPE_B = 110; } // Metagross
                else if ((form == 1) && (species == 384)) { HP_B = 105; ATK_B = 180; DEF_B = 100; SPA_B = 180; SPD_B = 100; SPE_B = 115; } // Rayquaza
                else if ((form == 1) && (species == 428)) { HP_B = 65; ATK_B = 136; DEF_B = 94; SPA_B = 54; SPD_B = 96; SPE_B = 135; } // Lopunny
                else if ((form == 1) && (species == 475)) { HP_B = 68; ATK_B = 165; DEF_B = 95; SPA_B = 65; SPD_B = 115; SPE_B = 110; } // Gallade
                else if ((form == 1) && (species == 531)) { HP_B = 103; ATK_B = 60; DEF_B = 126; SPA_B = 80; SPD_B = 126; SPE_B = 50; } // Audino
                else if ((form == 1) && (species == 719)) { HP_B = 50; ATK_B = 160; DEF_B = 110; SPA_B = 160; SPD_B = 110; SPE_B = 110; } // Diancie

                // 015, 018, 080, 208, 254, 260, 302, 319, 323, 334, 362, 373, 376, 384, 428, 475, 531, 719,
            }
            // End Form Stat Recalc

            DataTable naturetable = PKX.NatureTable();
            int nature = Util.getIndex(CB_Nature);
            int n1 = (int)naturetable.Rows[nature][1];
            int n2 = (int)naturetable.Rows[nature][2];
            int n3 = (int)naturetable.Rows[nature][4];
            int n4 = (int)naturetable.Rows[nature][5];
            int n5 = (int)naturetable.Rows[nature][3];

            Label[] labarray = new Label[] { Label_HP, Label_ATK, Label_DEF, Label_SPE, Label_SPA, Label_SPD };
            for (int i = 1; i < 6; i++)
            {
                int val = (int)naturetable.Rows[nature][i];

                if      (val == 10) labarray[i].ForeColor = DefaultForeColor;
                else if (val == 9)  labarray[i].ForeColor = Color.Blue;
                else if (val == 11) labarray[i].ForeColor = Color.Red;
            }

            Stat_HP.Text = ((((HP_IV + (2 * HP_B) + (HP_EV / 4) + 100) * level) / 100) + 10).ToString();
            Stat_ATK.Text = ((((((ATK_IV + (2 * ATK_B) + (ATK_EV / 4)) * level) / 100) + 5) * n1) / 10).ToString();
            Stat_DEF.Text = ((((((DEF_IV + (2 * DEF_B) + (DEF_EV / 4)) * level) / 100) + 5) * n2) / 10).ToString();
            Stat_SPA.Text = ((((((SPA_IV + (2 * SPA_B) + (SPA_EV / 4)) * level) / 100) + 5) * n3) / 10).ToString();
            Stat_SPD.Text = ((((((SPD_IV + (2 * SPD_B) + (SPD_EV / 4)) * level) / 100) + 5) * n4) / 10).ToString();
            Stat_SPE.Text = ((((((SPE_IV + (2 * SPE_B) + (SPE_EV / 4)) * level) / 100) + 5) * n5) / 10).ToString();
        }
        public void updateAbilityList(MaskedTextBox tb_abil, int species, ComboBox cb_abil, ComboBox cb_forme)
        {
            if (!init)
                return;
            int newabil = Convert.ToInt16(tb_abil.Text) >> 1;
            int[] abils = { 0, 0, 0 };
            //
            // Alternate Forms have different abilities. We must account for them!
            //

            if (cb_forme.SelectedIndex > 0)
            {
                int formnum = cb_forme.SelectedIndex;
                if (species == 492 && formnum == 1) { species = 727; }      // Shaymin
                else if (species == 487 && formnum == 1) { species = 728; } // Giratina-O
                else if (species == 550 && formnum == 1) { species = 738; } // Basculin Blue
                else if (species == 646 && formnum == 1) { species = 741; } // Kyurem White
                else if (species == 646 && formnum == 1) { species = 742; } // Kyurem Black
                else if (species == 641 && formnum == 1) { species = 744; } // Tornadus-T
                else if (species == 642 && formnum == 1) { species = 745; } // Thundurus-T
                else if (species == 645 && formnum == 1) { species = 746; } // Landorus-T
                else if (species == 678 && formnum == 1) { species = 748; } // MeowsticF

                else if (species == 094 && formnum == 1) { species = 747; } // Mega Gengar
                else if (species == 282 && formnum == 1) { species = 758; } // Mega Gardevoir
                else if (species == 181 && formnum == 1) { species = 759; } // Mega Ampharos
                else if (species == 003 && formnum == 1) { species = 760; } // Mega Venusaur
                else if (species == 006 && formnum == 1) { species = 761; } // Mega CharizardX
                else if (species == 006 && formnum == 2) { species = 762; } // Mega CharizardY
                else if (species == 150 && formnum == 1) { species = 763; } // Mega MewtwoX
                else if (species == 150 && formnum == 2) { species = 764; } // Mega MewtwoY
                else if (species == 257 && formnum == 1) { species = 765; } // Mega Blaziken
                else if (species == 308 && formnum == 1) { species = 766; } // Mega Medicham
                else if (species == 229 && formnum == 1) { species = 767; } // Mega Houndoom
                else if (species == 306 && formnum == 1) { species = 768; } // Mega Aggron
                else if (species == 354 && formnum == 1) { species = 769; } // Mega Banette
                else if (species == 248 && formnum == 1) { species = 770; } // Mega Tyranitar
                else if (species == 212 && formnum == 1) { species = 771; } // Mega Scizor
                else if (species == 127 && formnum == 1) { species = 772; } // Mega Pinsir
                else if (species == 142 && formnum == 1) { species = 773; } // Mega Aerodactyl
                else if (species == 448 && formnum == 1) { species = 774; } // Mega Lucario
                else if (species == 460 && formnum == 1) { species = 775; } // Mega Abomasnow
                else if (species == 009 && formnum == 1) { species = 777; } // Mega Blastoise
                else if (species == 115 && formnum == 1) { species = 778; } // Mega Kangaskhan
                else if (species == 130 && formnum == 1) { species = 779; } // Mega Gyarados
                else if (species == 359 && formnum == 1) { species = 780; } // Mega Absol
                else if (species == 065 && formnum == 1) { species = 781; } // Mega Alakazam
                else if (species == 214 && formnum == 1) { species = 782; } // Mega Heracross
                else if (species == 303 && formnum == 1) { species = 783; } // Mega Mawile
                else if (species == 310 && formnum == 1) { species = 784; } // Mega Manectric
                else if (species == 445 && formnum == 1) { species = 785; } // Mega Garchomp
                else if (species == 381 && formnum == 1) { species = 786; } // Mega Latios
                else if (species == 380 && formnum == 1) { species = 787; } // Mega Latias

                // ORAS
                else if ((formnum == 1) && (species == 382)) { species =812; } // Primal Kyogre
                else if ((formnum == 1) && (species == 383)) { species =813; } // Primal Groudon
                else if ((formnum == 1) && (species == 720)) { species =821; } // Hoopa
                else if ((formnum == 1) && (species == 015)) { species =825; } // Beedrill
                else if ((formnum == 1) && (species == 018)) { species =808; } // Pidgeot
                else if ((formnum == 1) && (species == 080)) { species =806; } // Slowbro
                else if ((formnum == 1) && (species == 208)) { species =807; } // Steelix
                else if ((formnum == 1) && (species == 254)) { species =800; } // Sceptile
                else if ((formnum == 1) && (species == 260)) { species =799; } // Swampert
                else if ((formnum == 1) && (species == 302)) { species =801; } // Sableye
                else if ((formnum == 1) && (species == 319)) { species =805; } // Sharpedo
                else if ((formnum == 1) && (species == 323)) { species =822; } // Camerupt
                else if ((formnum == 1) && (species == 334)) { species =802; } // Altaria
                else if ((formnum == 1) && (species == 362)) { species =809; } // Glalie
                else if ((formnum == 1) && (species == 373)) { species =824; } // Salamence
                else if ((formnum == 1) && (species == 376)) { species =811; } // Metagross
                else if ((formnum == 1) && (species == 384)) { species =814; } // Rayquaza
                else if ((formnum == 1) && (species == 428)) { species =823; } // Lopunny
                else if ((formnum == 1) && (species == 475)) { species =803; } // Gallade
                else if ((formnum == 1) && (species == 531)) { species =804; } // Audino
                else if ((formnum == 1) && (species == 719)) { species =810; } // Diancie

            }
            Array.Copy(speciesability, species * 4 + 1, abils, 0, 3);

            // Build Ability List
            List<string> ability_list = new List<string>();
            ability_list.Add(abilitylist[abils[0]] + " (1)");
            ability_list.Add(abilitylist[abils[1]] + " (2)");
            ability_list.Add(abilitylist[abils[2]] + " (H)");
            cb_abil.DataSource = ability_list;

            if (newabil < 3) cb_abil.SelectedIndex = newabil;
            else cb_abil.SelectedIndex = 0;
        }
        private void updateAbilityNumber()
        {
            TB_AbilityNumber.Text = (1 << CB_Ability.SelectedIndex).ToString();
        }
        // Main Menu Strip UI Functions // 
        private void mainmenuOpen(object sender, EventArgs e)
        {
            string cyberpath = Util.GetTempFolder();
<<<<<<< HEAD
            if (Directory.Exists(Path.Combine(cyberpath, "root")))
=======
            SDFLoc = Util.GetSDFLocation();
            if (SDFLoc != null)
            {
                OpenPKX.InitialDirectory = SDFLoc;
                OpenPKX.RestoreDirectory = true;
                OpenPKX.FilterIndex = 4;
            }
            else if (Directory.Exists(cyberpath + "\\root\\"))
>>>>>>> 3edab91b
            {
                OpenPKX.InitialDirectory = Path.Combine(cyberpath, "root");
                OpenPKX.RestoreDirectory = true;
                OpenPKX.FilterIndex = 4;
            }
            else if (Directory.Exists(cyberpath))
            {
                OpenPKX.InitialDirectory = cyberpath;
                OpenPKX.RestoreDirectory = true;
                OpenPKX.FilterIndex = 4;
            }
        
            DialogResult result = OpenPKX.ShowDialog();
            if (result == DialogResult.OK)
            {
                string path = OpenPKX.FileName;
                openQuick(path);            
            }
        }
        private void mainmenuSave(object sender, EventArgs e)
        {
            if (!verifiedpkx()) { return; }
            SavePKX.FileName = TB_Nickname.Text + " - " + TB_PID.Text;
            DialogResult result = SavePKX.ShowDialog();
            if (result == DialogResult.OK) // Test result.
            {
                string path = SavePKX.FileName;
                string ext = Path.GetExtension(path);

                if (File.Exists(path))
                {
                    // File already exists, save a .bak
                    byte[] backupfile = File.ReadAllBytes(path);
                    File.WriteAllBytes(path + ".bak", backupfile);
                }
                byte[] pkx = preparepkx(buff);

                if ((ext == ".ekx") || (ext == ".bin") || (ext == ".pkx") || (ext == ".ek6") || (ext == ".pk6"))
                {
                    if ((ext == ".ekx") || (ext == ".bin") || (ext == ".ek6"))
                    {
                        // User Requested Encrypted File
                        pkx = PKX.encryptArray(pkx);
                    }
                    File.WriteAllBytes(path, pkx.ToArray());
                }
                else
                {
                    string message = "Foreign File Extension. Exporting as encrypted.";
                    string caption = "Error Detected in Input";
                    MessageBox.Show(message, caption);
                    pkx = PKX.encryptArray(pkx);
                    File.WriteAllBytes(path, pkx.ToArray());
                }
            }
        }
        private void mainmenuExit(object sender, EventArgs e)
        {
            this.Close();
        }
        private void mainmenuAbout(object sender, EventArgs e)
        {
            // Open a new form with the About details.
            PKHeX.About about = new PKHeX.About();
            about.ShowDialog();
        }
        private void mainmenuWiden(object sender, EventArgs e)
        {
            int newwidth;
            if (Width < Height)
            {
                newwidth = largeWidth;
                tabBoxMulti.Enabled = true;
                tabBoxMulti.SelectedIndex = 0;
            }
            else
                newwidth = shortWidth;

            this.Width = newwidth;
        }
        private void mainmenuCodeGen(object sender, EventArgs e)
        {
            // Open Code Generator
            CodeGenerator CodeGen = new PKHeX.CodeGenerator(this);
            CodeGen.ShowDialog();
            byte[] data = CodeGen.returnArray;
            if (data != null)
            {
                byte[] decdata = PKX.decryptArray(data);
                Array.Copy(decdata, buff, 232);
                try
                {
                    populateFields(buff);
                }
                catch
                {
                    Array.Copy(new Byte[232], buff, 232);
                    populateFields(buff);
                    MessageBox.Show("Imported code did not decrypt properly. Verify that what you imported was correct.", "Error");
                }
            }
        }
        private void mainmenuBoxReport(object sender, EventArgs e)
        {
            frmReport ReportForm = new frmReport();
            int offset = 0x27A00; if (savegame_oras) offset = 0x33000 + 0x5400;
            ReportForm.PopulateData(savefile, savindex, offset);
            ReportForm.ShowDialog();
        }
        // Main Menu Subfunctions // 
        private void openQuick(string path)
        {
            // detect if it is a folder (load into boxes or not)
            if (Directory.Exists(path))
            { loadBoxesFromDB(path); return; }

            string ext = Path.GetExtension(path);
            FileInfo fi = new FileInfo(path);
            if (fi.Length > 0x10009C)
                MessageBox.Show("Input file is too large.\n\n" + path, "Alert");

            else
            {

                byte[] input; try { input = File.ReadAllBytes(path); }
                catch { MessageBox.Show("File is in use!\n\n"+path,"Error"); return; } 

                try { openFile(input, path, ext); }
                catch
                {
                    try
                    {
                        byte[] blank = PKX.encryptArray(new Byte[260]);

                        for (int i = 0; i < 232; i++)
                            blank[i] = (byte)(blank[i] ^ input[i]);

                        openFile(blank, path, ext);
                    }
                    catch { openFile(input, path, ext); }
                }
            }
        }
        private void openFile(byte[] input, string path, string ext)
        {
            #region Powersaves Read-Only Conversion
            if (input.Length == 0x10009C)
            {
                Array.Copy(input, 0x9C, input, 0, 0x100000); 
                Array.Resize(ref input, 0x100000);
            }
            #endregion
            #region Trade Packets
            if ((input.Length == 363) && (input[0x6B] == 0) && (input[0x6C] == 00))
            {
                // EAD Packet of 363 length
                byte[] c = new Byte[260];
                Array.Copy(input, 0x67, c, 0, 260);
                input = c;
            }
            else if ((input.Length == 407) && (input[0x98] == 0) && (input[0x99] == 00))
            {
                // EAD Packet of 407 length
                byte[] c = new Byte[260];
                Array.Copy(input, 0x93, c, 0, 260);
                input = c;
            }
            #endregion
            #region Saves
            else if ((input.Length == 0x76000) && BitConverter.ToUInt32(input, 0x75E10) == 0x42454546) // ORAS
                openMAIN(input, path, "ORAS", true);
            else if ((input.Length == 0x65600) && BitConverter.ToUInt32(input, 0x65410) == 0x42454546) // XY
                openMAIN(input, path, "XY", false);
            // Verify the Data Input Size is Proper
            else if (input.Length == 0x100000)
            {
                B_ExportSAV.Enabled = false;
                B_SwitchSAV.Enabled = false;
                B_JPEG.Enabled = false;
                string GameType = "XY"; // Default Game Type to load.
                if (BitConverter.ToUInt32(input, 0x7B210) == 0x42454546) GameType = "ORAS"; // BEEF magic in checksum block
                if ((BitConverter.ToUInt32(input, 0x100) != 0x41534944) && (BitConverter.ToUInt32(input, 0x5234) != 0x6E69616D))
                {
                    DialogResult dialogResult = MessageBox.Show("Save file is not decrypted.\r\n\r\nPress Yes to ignore this warning and continue loading the save file.", "Error", MessageBoxButtons.YesNo);
                    if (dialogResult == DialogResult.Yes)
                    {
                        DialogResult sdr = MessageBox.Show("Press Yes to load the sav at 0x3000, No for the one at 0x82000", "Prompt", MessageBoxButtons.YesNoCancel);
                        if (sdr == DialogResult.Cancel)
                            return;
                        else if (sdr == DialogResult.Yes)
                        {
                            savindex = 0;
                            B_SwitchSAV.Enabled = true;
                        }
                        else savindex = 1;
                        B_SwitchSAV.Enabled = true;
                        open1MB(input, path, GameType, false);
                    }
                }
                else if (PKX.detectSAVIndex(input, ref savindex) == 2)
                {
                    DialogResult dialogResult = MessageBox.Show("Hash verification failed.\r\n\r\nPress Yes to ignore this warning and continue loading the save file.", "Error", MessageBoxButtons.YesNo);
                    if (dialogResult == DialogResult.Yes)
                    {
                        DialogResult sdr = MessageBox.Show("Press Yes to load the sav at 0x3000, No for the one at 0x82000", "Prompt", MessageBoxButtons.YesNoCancel);
                        if (sdr == DialogResult.Cancel)
                        {
                            savindex = 0;
                            return;
                        }
                        else if (sdr == DialogResult.Yes)
                        {
                            savindex = 0;
                            B_SwitchSAV.Enabled = true;
                        }
                        else savindex = 1;
                        B_SwitchSAV.Enabled = true;
                        open1MB(input, path, GameType, false);
                    }
                }
                else
                {
                    B_ExportSAV.Enabled = true;
                    B_SwitchSAV.Enabled = true;
                    PKX.detectSAVIndex(input, ref savindex);
                    open1MB(input, path, GameType, false);
                }
                B_JPEG.Enabled = true;
            }
            #endregion
            #region PK6/EK6
            else if ((input.Length == 260) || (input.Length == 232))
            {
                // Check if Input is PKX
                if ((ext == ".pk6") || (ext == ".ek6") || (ext == ".pkx") || (ext == ".ekx") || (ext == ".bin") || (ext == ""))
                {
                    // Check if either is encrypted from another program.
                    if (BitConverter.ToUInt16(input, 0xC8) == 0 && BitConverter.ToUInt16(input, 0x58) == 0)
                    {   // File isn't encrypted.
                        buff = input;
                        populateFields(buff);
                    }
                    else
                    {
                        // File is encrypted.
                        buff = PKX.decryptArray(input);
                        populateFields(buff);
                    }
                }
                else
                {
                    string message = "Foreign File.\nOnly valid .pk* .ek* .bin supported.";
                    string caption = "Error Detected in Input";
                    MessageBox.Show(message, caption);
                }
            }
            #endregion
            #region PK3/PK4/PK5
            else if ((input.Length == 136) || (input.Length == 220) || (input.Length == 236) || (input.Length == 100) || (input.Length == 80)) // to convert g5pkm
            {
                var Converter = new pk2pk();
                if (!PKX.verifychk(input)) MessageBox.Show("Invalid File (Checksum Error)", "Error");
                try // to convert g5pkm
                {
                    byte[] data = Converter.ConvertPKM(input, savefile, savindex);
                    Array.Copy(data, buff, 232);
                    populateFields(buff);
                }
                catch
                {
                    Array.Copy(new Byte[232], buff, 232);
                    populateFields(buff);
                    string message = "Attempted to load previous generation PKM.\n\nConversion failed.";
                    string caption = "Alert";
                    MessageBox.Show(message, caption);
                }
            }
            #endregion
            else
            {
                string message = "Attempted to load an unsupported file type/size.";
                string caption = "Error";
                MessageBox.Show(message, caption);
            }
        }
        private void openMAIN(byte[] input, string path, string GameType, bool oras)
        {
            L_Save.Text = "SAV: " + Path.GetFileName(path);
            SaveGame = new SaveGames.SaveStruct(GameType);
            savegame_oras = oras;

            // Load CyberGadget
            this.savindex = 0;
            this.savefile = new Byte[0x100000];
            this.cyberSAV = input;
            cybergadget = true;
            B_ExportSAV.Enabled = true;
            Array.Copy(input, 0, savefile, 0x5400, input.Length);

            openSave(oras);
        }
        private void open1MB(byte[] input, string path, string GameType, bool oras)
        {
            L_Save.Text = "SAV: " + Path.GetFileName(path);
            SaveGame = new SaveGames.SaveStruct(GameType);
            savegame_oras = oras;

            savefile = input;
            cybergadget = false;            

            // Logic to allow unlocking of Switch SAV
            // Setup SHA
            SHA256 mySHA256 = SHA256Managed.Create();

            // Check both IVFC Hashes
            byte[] zeroarray = new Byte[0x200];
            Array.Copy(savefile, 0x2000 + 0 * 0x7F000, zeroarray, 0, 0x20);
            byte[] hashValue1 = mySHA256.ComputeHash(zeroarray);
            Array.Copy(savefile, 0x2000 + 1 * 0x7F000, zeroarray, 0, 0x20);
            byte[] hashValue2 = mySHA256.ComputeHash(zeroarray);

            byte[] realHash1 = new Byte[0x20];
            byte[] realHash2 = new Byte[0x20];

            Array.Copy(savefile, 0x43C - 0 * 0x130, realHash1, 0, 0x20);
            Array.Copy(savefile, 0x43C - 1 * 0x130, realHash2, 0, 0x20);

            B_SwitchSAV.Enabled = (hashValue1.SequenceEqual(realHash1) && hashValue2.SequenceEqual(realHash2));
            getSAVOffsets();
            Array.Copy(savefile, 0x5400 + 0x7F000 * savindex, cyberSAV, 0, cyberSAV.Length);

            openSave(oras);
        }
        private void openSave(bool oras)
        {
            // Enable Secondary Tools
            GB_SAVtools.Enabled =
                B_JPEG.Enabled =
                B_BoxIO.Enabled =
                B_VerifyCHK.Enabled = true;
            B_VerifySHA.Enabled = B_SwitchSAV.Enabled = false;
            tabBoxMulti.Enabled = true;

            savedited = false;
            Menu_ToggleBoxUI.Visible = false;

            // Set up Boxes
            C_BoxSelect.SelectedIndex = 0;
            tabBoxMulti.SelectedIndex = 0;

            setBoxNames();   // Display the Box Names
            setPKXBoxes();   // Reload all of the PKX Windows
            setSAVLabel();   // Reload the label indicating current save

            // Version Exclusive Editors
            GB_SUBE.Visible = !oras;
            B_OpenSecretBase.Visible = oras;

            this.Width = largeWidth;
            System.Media.SystemSounds.Beep.Play(); // audibly indicate the save is loaded
        }
        // Secondary Windows for Ribbons/Amie/Memories
        private void openribbons(object sender, EventArgs e)
        {
            PKHeX.RibbMedal f3 = new PKHeX.RibbMedal(this);
            f3.ShowDialog();
        }
        private void openhistory(object sender, EventArgs e)
        {
            PKHeX.MemoryAmie f4 = new PKHeX.MemoryAmie(this);
            f4.ShowDialog();
        }
        // Open/Save Array Manipulation // 
        public bool verifiedpkx()
        {
            if (ModifierKeys == (Keys.Control | Keys.Shift))
                return true; // Override
            // Make sure the PKX Fields are filled out properly (color check)
            #region ComboBoxes
            ComboBox[] cba = {
                                 CB_Species, CB_Nature, CB_HeldItem, CB_Ability, CB_Country, CB_SubRegion, // Main Tab
                                 CB_MetLocation, CB_EggLocation, CB_Ball,   // Met Tab
                                 CB_Move1, CB_Move2, CB_Move3, CB_Move4,    // Moves
                                 CB_RelearnMove1, CB_RelearnMove2, CB_RelearnMove3, CB_RelearnMove4 // Moves
                             };
            for (int i = 0; i < cba.Length; i++)
            {
                int back = cba[i].BackColor.ToArgb();
                if (back != System.Drawing.SystemColors.Control.ToArgb() && back != 0 && back != -1)
                {
                    if (i < 6)      // Main Tab
                        tabMain.SelectedIndex = 0;
                    else if (i < 9) // Met Tab
                        tabMain.SelectedIndex = 1;
                    else            // Moves
                        tabMain.SelectedIndex = 3;
                    goto invalid;
                }
            }
            #endregion
            #region TextBoxes
            // Further logic checking
            MaskedTextBox[] tba = new MaskedTextBox[] 
                { 
                    TB_HPEV,TB_ATKEV,TB_DEFEV,TB_SPAEV,TB_SPDEV,TB_SPEEV,
                    TB_HPIV,TB_ATKIV,TB_DEFIV,TB_SPAIV,TB_SPDIV,TB_SPEIV,
                };
            for (int i = 0; i < 6; i++)
            {
                if (((Util.ToInt32(tba[i].Text) > 252) && !(CHK_HackedStats.Checked && Util.ToInt32(tba[i].Text) < 256)) || (Util.ToInt32(tba[i + 6].Text) > 31))
                {
                    tabMain.SelectedIndex = 2;
                    goto invalid;
                }
            }
            if (Convert.ToUInt32(TB_EVTotal.Text) > 510 && !CHK_HackedStats.Checked)
            {
                tabMain.SelectedIndex = 2;
                goto invalid;
            }
            #endregion
            if (Util.getIndex(CB_Species) == 0) // Not gonna write 0 species.
            { tabMain.SelectedIndex = 0; goto invalid; }

            // If no errors detected...
            return true;
            // else...
          invalid:
            { System.Media.SystemSounds.Exclamation.Play(); return false; }
        }
        public byte[] preparepkx(byte[] buff)
        {
            tabMain.Select(); // hack to make sure comboboxes are set (users scrolling through and immediately setting causes this)
            // Stuff the Buff 
            // Create a new storage so we don't muck up things with the original
            byte[] pkx = buff;
            // if (getHEXval(TB_EC) == 0) BTN_RerollEC.PerformClick();
            // Repopulate PKX with Edited Stuff
            if (Util.getIndex(CB_GameOrigin) < 24)
            {
                uint EC = Util.getHEXval(TB_EC);
                uint PID = Util.getHEXval(TB_PID);
                uint SID = Util.ToUInt32(TB_TID.Text);
                uint TID = Util.ToUInt32(TB_TID.Text);
                uint LID = PID & 0xFFFF;
                uint HID = PID >> 16;
                uint XOR = (TID ^ LID ^ SID ^ HID);

                // Ensure we don't have a shiny.
                if (XOR < 16 && XOR >= 8) // Illegal, fix.
                {
                    // Keep as shiny, so we have to mod the PID
                    PID = (PID ^ XOR);
                    TB_PID.Text = PID.ToString("X8");
                    TB_EC.Text = PID.ToString("X8");
                }
                else if ((XOR ^ 0x8000) >= 8 && (XOR ^ 0x8000) < 16 && (PID != EC))
                    TB_EC.Text = (PID ^ 0x80000000).ToString("X8");
                else // Not Illegal, no fix.
                    TB_EC.Text = PID.ToString("X8");
            }

            Array.Copy(BitConverter.GetBytes(Util.getHEXval(TB_EC)), 0, pkx, 0, 4);  // EC
            Array.Copy(BitConverter.GetBytes(0), 0, pkx, 0x4, 4);  // 0 CHK for now

            // Block A
            Array.Copy(BitConverter.GetBytes(Util.getIndex(CB_Species)), 0, pkx, 0x08, 2);      // Species
            Array.Copy(BitConverter.GetBytes(Util.getIndex(CB_HeldItem)), 0, pkx, 0x0A, 2);     // Held Item
            Array.Copy(BitConverter.GetBytes(Util.ToUInt32(TB_TID.Text)), 0, pkx, 0x0C, 2);     // TID
            Array.Copy(BitConverter.GetBytes(Util.ToUInt32(TB_SID.Text)), 0, pkx, 0x0E, 2);     // SID
            Array.Copy(BitConverter.GetBytes(Convert.ToUInt32(TB_EXP.Text)), 0, pkx, 0x10, 4);  // EXP
            pkx[0x14] = (byte)Array.IndexOf(abilitylist, (CB_Ability.Text).Remove((CB_Ability.Text).Length - 4)); // Ability
            pkx[0x15] = (byte)(Util.ToInt32((TB_AbilityNumber.Text)));   // Number
            // pkx[0x16], pkx[0x17] are handled by the Medals UI (Hits & Training Bag)
            Array.Copy(BitConverter.GetBytes(Util.getHEXval(TB_PID)), 0, pkx, 0x18, 4);         // PID
            pkx[0x1C] = (byte)((Util.getIndex(CB_Nature)));                                     // Nature
            int fegform = (int)(Convert.ToInt32(CHK_Fateful.Checked));                          // Fateful
            fegform += (Convert.ToInt32(Label_Gender.Text == "♀") * 2);                         // Female Gender
            fegform += (Convert.ToInt32(Label_Gender.Text == "-") * 4);                         // Genderless
            if (MT_Form.Enabled) fegform += (Math.Min(Convert.ToInt32(MT_Form.Text), 32) * 8);  // Form
            else fegform += ((Util.getIndex(CB_Form)) * 8); 
            pkx[0x1D] = (byte)fegform;
            pkx[0x1E] = (byte)(Util.ToInt32(TB_HPEV.Text) & 0xFF);       // EVs
            pkx[0x1F] = (byte)(Util.ToInt32(TB_ATKEV.Text) & 0xFF);
            pkx[0x20] = (byte)(Util.ToInt32(TB_DEFEV.Text) & 0xFF);
            pkx[0x21] = (byte)(Util.ToInt32(TB_SPEEV.Text) & 0xFF);
            pkx[0x22] = (byte)(Util.ToInt32(TB_SPAEV.Text) & 0xFF);
            pkx[0x23] = (byte)(Util.ToInt32(TB_SPDEV.Text) & 0xFF);

            pkx[0x24] = (byte)(Util.ToInt32(TB_Cool.Text) & 0xFF);       // CNT
            pkx[0x25] = (byte)(Util.ToInt32(TB_Beauty.Text) & 0xFF);
            pkx[0x26] = (byte)(Util.ToInt32(TB_Cute.Text) & 0xFF);
            pkx[0x27] = (byte)(Util.ToInt32(TB_Smart.Text) & 0xFF);
            pkx[0x28] = (byte)(Util.ToInt32(TB_Tough.Text) & 0xFF);
            pkx[0x29] = (byte)(Util.ToInt32(TB_Sheen.Text) & 0xFF);
            // stupid & 0xFF to prevent bad values being stuffed
            int markings = Convert.ToInt32(CHK_Circle.Checked);
            markings += Convert.ToInt32(CHK_Triangle.Checked) * 2;
            markings += Convert.ToInt32(CHK_Square.Checked) * 4;
            markings += Convert.ToInt32(CHK_Heart.Checked) * 8;
            markings += Convert.ToInt32(CHK_Star.Checked) * 16;
            markings += Convert.ToInt32(CHK_Diamond.Checked) * 32;
            pkx[0x2A] = (byte)markings;
            pkx[0x2B] = (byte)(CB_PKRSDays.SelectedIndex + CB_PKRSStrain.SelectedIndex * 0x10);

            // Already in buff (then transferred to new pkx)
            // 0x2C, 0x2D, 0x2E, 0x2F
            // 0x30, 0x31, 0x32, 0x33
            // 0x34, 0x35, 0x36, 0x37
            // 0x38, 0x39

            // Unused
            // 0x3A, 0x3B
            // 0x3C, 0x3D, 0x3E, 0x3F

            // Block B
            // Convert Nickname field back to bytes
            string nicknamestr = TB_Nickname.Text;

            if (!CHK_Nicknamed.Checked) // Get the correct gender sign
            {
                if (nicknamestr.Contains((char)0x2640))
                    nicknamestr = Regex.Replace(nicknamestr, "\u2640", "\uE08F");
                else if (nicknamestr.Contains((char)0x2642))
                    nicknamestr = Regex.Replace(nicknamestr, "\u2642", "\uE08E");
            }
            byte[] nicknamebytes = Encoding.Unicode.GetBytes(nicknamestr);
            Array.Resize(ref nicknamebytes, 24);
            Array.Copy(nicknamebytes, 0, pkx, 0x40, nicknamebytes.Length);

            // 0x58, 0x59 unused
            Array.Copy(BitConverter.GetBytes(Util.getIndex(CB_Move1)), 0, pkx, 0x5A, 2);  // Move 1
            Array.Copy(BitConverter.GetBytes(Util.getIndex(CB_Move2)), 0, pkx, 0x5C, 2);  // Move 2
            Array.Copy(BitConverter.GetBytes(Util.getIndex(CB_Move3)), 0, pkx, 0x5E, 2);  // Move 3
            Array.Copy(BitConverter.GetBytes(Util.getIndex(CB_Move4)), 0, pkx, 0x60, 2);  // Move 4

            pkx[0x62] = (byte)(Util.ToInt32(TB_PP1.Text) & 0xFF);    // Max PP
            pkx[0x63] = (byte)(Util.ToInt32(TB_PP2.Text) & 0xFF);
            pkx[0x64] = (byte)(Util.ToInt32(TB_PP3.Text) & 0xFF);
            pkx[0x65] = (byte)(Util.ToInt32(TB_PP4.Text) & 0xFF);

            pkx[0x66] = (byte)(CB_PPu1.SelectedIndex);          // PP Ups
            pkx[0x67] = (byte)(CB_PPu2.SelectedIndex);
            pkx[0x68] = (byte)(CB_PPu3.SelectedIndex);
            pkx[0x69] = (byte)(CB_PPu4.SelectedIndex);

            // Don't allow PP Ups if there is no move.
            for (int i = 0; i < 4; i++)
                if (pkx[0x62 + i] == 0) pkx[0x66 + i] = 0;

            Array.Copy(BitConverter.GetBytes(Util.getIndex(CB_RelearnMove1)), 0, pkx, 0x6A, 2);  // EggMove 1
            Array.Copy(BitConverter.GetBytes(Util.getIndex(CB_RelearnMove2)), 0, pkx, 0x6C, 2);  // EggMove 2
            Array.Copy(BitConverter.GetBytes(Util.getIndex(CB_RelearnMove3)), 0, pkx, 0x6E, 2);  // EggMove 3
            Array.Copy(BitConverter.GetBytes(Util.getIndex(CB_RelearnMove4)), 0, pkx, 0x70, 2);  // EggMove 4

            // 0x72 - Ribbon editor sets this flag (Secret Super Training)
            // 0x73

            uint IV32 = Util.ToUInt32(TB_HPIV.Text) & 0x1F;
            IV32 += ((Util.ToUInt32(TB_ATKIV.Text) & 0x1F) << 5);
            IV32 += ((Util.ToUInt32(TB_DEFIV.Text) & 0x1F) << 10);
            IV32 += ((Util.ToUInt32(TB_SPEIV.Text) & 0x1F) << 15);
            IV32 += ((Util.ToUInt32(TB_SPAIV.Text) & 0x1F) << 20);
            IV32 += ((Util.ToUInt32(TB_SPDIV.Text) & 0x1F) << 25);
            IV32 += (Convert.ToUInt32(CHK_IsEgg.Checked) << 30);
            IV32 += (Convert.ToUInt32(CHK_Nicknamed.Checked) << 31);

            pkx[0x74] = (byte)((IV32 >> 00) & 0xFF); // IVs
            pkx[0x75] = (byte)((IV32 >> 08) & 0xFF);
            pkx[0x76] = (byte)((IV32 >> 16) & 0xFF);
            pkx[0x77] = (byte)((IV32 >> 24) & 0xFF);

            // Block C
            // Convert OTT2 field back to bytes
            byte[] OT2 = Encoding.Unicode.GetBytes(TB_OTt2.Text);
            Array.Resize(ref OT2, 24);
            Array.Copy(OT2, 0, pkx, 0x78, OT2.Length);

            //0x90-0xAF
            pkx[0x92] = Convert.ToByte(Label_CTGender.Text == "♀");
            //Plus more, set by MemoryAmie (already in buff)

            // Block D
            // Convert OT field back to bytes
            byte[] OT = Encoding.Unicode.GetBytes(TB_OT.Text);
            Array.Resize(ref OT, 24);
            Array.Copy(OT, 0, pkx, 0xB0, OT.Length);

            if (pkx[0x93] == 0)
                pkx[0xCA] = (byte)(Util.ToInt32(TB_Friendship.Text) & 0xFF);
            else          // 1
                pkx[0xA2] = (byte)(Util.ToInt32(TB_Friendship.Text) & 0xFF);

            int egg_year = 2000;                                   // Dates
            int egg_month = 0;
            int egg_day = 0;
            int egg_location = 0;
            if (CHK_AsEgg.Checked)      // If encountered as an egg, load the Egg Met data from fields.
            {
                egg_year = CAL_EggDate.Value.Year;
                egg_month = CAL_EggDate.Value.Month;
                egg_day = CAL_EggDate.Value.Day;
                egg_location = Util.getIndex(CB_EggLocation);
            }
            // Egg Met Data
            pkx[0xD1] = (byte)(egg_year - 2000);
            pkx[0xD2] = (byte)egg_month;
            pkx[0xD3] = (byte)egg_day;
            // Met Data
            pkx[0xD4] = (byte)(CAL_MetDate.Value.Year - 2000);
            pkx[0xD5] = (byte)CAL_MetDate.Value.Month;
            pkx[0xD6] = (byte)CAL_MetDate.Value.Day;

            if (CHK_IsEgg.Checked && CB_MetLocation.SelectedIndex == 0)    // If still an egg, it has no hatch location/date. Zero it!
            {
                pkx[0xD4] = 0;
                pkx[0xD5] = 0;
                pkx[0xD6] = 0;
            }

            // 0xD7 Unknown
            int met_location = Util.getIndex(CB_MetLocation);    // Locations
            Array.Copy(BitConverter.GetBytes(egg_location), 0, pkx, 0xD8, 2);   // Egg Location
            Array.Copy(BitConverter.GetBytes(met_location), 0, pkx, 0xDA, 2);   // Met Location

            pkx[0xDC] = (byte)Util.getIndex(CB_Ball);
            pkx[0xDD] = (byte)(((Util.ToInt32(TB_MetLevel.Text) & 0x7F) + (Convert.ToInt32(Label_OTGender.Text == "♀") << 7)));
            pkx[0xDE] = (byte)(Util.ToInt32(CB_EncounterType.SelectedValue.ToString()));
            pkx[0xDF] = (byte)Util.getIndex(CB_GameOrigin);
            pkx[0xE0] = (byte)Util.getIndex(CB_Country);
            pkx[0xE1] = (byte)Util.getIndex(CB_SubRegion);
            pkx[0xE2] = (byte)Util.getIndex(CB_3DSReg);
            pkx[0xE3] = (byte)Util.getIndex(CB_Language);
            // 0xE4-0xE7

            Array.Resize(ref pkx, 260);
            // Party Stats
            pkx[0xE8] = 0; pkx[0xE9] = 0;
            pkx[0xEA] = 0; pkx[0xEB] = 0;
            pkx[0xEC] = (byte)Util.ToInt32(TB_Level.Text);                                                     // Level
            pkx[0xED] = 0; pkx[0xEE] = 0; pkx[0xEF] = 0;
            Array.Copy(BitConverter.GetBytes(Math.Min(Util.ToInt32(Stat_HP.Text), 65535)), 0, pkx, 0xF0, 2);   // Current HP
            Array.Copy(BitConverter.GetBytes(Math.Min(Util.ToInt32(Stat_HP.Text), 65535)), 0, pkx, 0xF2, 2);   // Max HP
            Array.Copy(BitConverter.GetBytes(Math.Min(Util.ToInt32(Stat_ATK.Text), 65535)), 0, pkx, 0xF4, 2);  // ATK
            Array.Copy(BitConverter.GetBytes(Math.Min(Util.ToInt32(Stat_DEF.Text), 65535)), 0, pkx, 0xF6, 2);  // DEF
            Array.Copy(BitConverter.GetBytes(Math.Min(Util.ToInt32(Stat_SPE.Text), 65535)), 0, pkx, 0xF8, 2);  // SPE
            Array.Copy(BitConverter.GetBytes(Math.Min(Util.ToInt32(Stat_SPA.Text), 65535)), 0, pkx, 0xFA, 2);  // SPA
            Array.Copy(BitConverter.GetBytes(Math.Min(Util.ToInt32(Stat_SPD.Text), 65535)), 0, pkx, 0xFC, 2);  // SPD
            pkx[0xFE]  = 0; pkx[0xFF]  = 0;
            pkx[0x100] = 0; pkx[0x101] = 0; pkx[0x102] = 0; pkx[0x103] = 0;

            // Hax Illegality
            if (DEV_Ability.Enabled)
            {
                pkx[0x14] = (byte)Util.getIndex(DEV_Ability);                                                   // Ability
                pkx[0xEC] = (byte)Math.Min(Convert.ToInt32(MT_Level.Text), 255);                                // Level
            }

            // Fix Moves if a slot is empty
            for (int i = 0; i < 3; i++)
            {
                if (BitConverter.ToUInt16(pkx, 0x5A + 2 * i) == 0)
                {
                    Array.Copy(pkx, 0x5C + 2 * i, pkx, 0x5A + 2 * i, 2); // Shift moves down
                    Array.Copy(new Byte[2], 0, pkx, 0x5C + 2 * i, 2);   // Clear next move (error shifted down)

                    // Move PP and PP Ups down one byte.
                    pkx[0x62 + i] = pkx[0x63 + i]; pkx[0x63 + i] = 0; // PP
                    pkx[0x66 + i] = pkx[0x67 + i]; pkx[0x67 + i] = 0; // PP Ups
                }
            }

            // Fix Relearn moves if a slot is empty
            for (int i = 0; i < 3; i++)
            {
                if (BitConverter.ToUInt16(pkx, 0x6A + 2 * i) == 0)
                {
                    Array.Copy(pkx, 0x6C + 2 * i, pkx, 0x6A + 2 * i, 2); // Shift moves down
                    Array.Copy(new Byte[2], 0, pkx, 0x6C + 2 * i, 2);   // Clear next move (error shifted down)
                }
            }

            // No foreign memories for Pokemon without a foreign trainer
            if (BitConverter.ToUInt16(pkx, 0x78) == 0)
            {
                pkx[0xA2] = pkx[0xA3] =                 // No Friendship/Affection
                pkx[0xA8] = pkx[0xA9] =                 // No Memory Var
                pkx[0xA4] = pkx[0xA5] = pkx[0xA6] = 0;  // No Memory Types
            }

            // Now we fix the checksum!
            ushort chk = 0;
            for (int i = 8; i < 232; i += 2) // Loop through the entire PKX
                chk += BitConverter.ToUInt16(buff,i);

            // Apply New Checksum
            Array.Copy(BitConverter.GetBytes(chk), 0, pkx, 06, 2);

            // PKX is now filled
            return pkx;
        }
        // Drag & Drop Events
        private void tabMain_DragEnter(object sender, DragEventArgs e)
        {
            if (e.Data.GetDataPresent(DataFormats.FileDrop)) e.Effect = DragDropEffects.Copy;
        }
        private void tabMain_DragDrop(object sender, DragEventArgs e)
        {
            string[] files = (string[])e.Data.GetData(DataFormats.FileDrop);
            string path = files[0]; // open first D&D
            openQuick(path);
        }
        // Decrypted Export
        private void dragout_MouseDown(object sender, MouseEventArgs e)
        {
            if (!verifiedpkx()) { return; }
            {
                // Create Temp File to Drag
                string basepath = System.Windows.Forms.Application.StartupPath;
                Cursor.Current = Cursors.Hand;
                // Make a new file name based off the PID
                string filename = TB_Nickname.Text + " - " + TB_PID.Text + ".pk6";
                byte[] dragdata = preparepkx(buff);
                // Strip out party stats (if they are there)
                Array.Resize(ref dragdata, 232);
                // Make File
                string newfile = Path.Combine(basepath, Util.CleanFileName(filename));
                try
                {
                    File.WriteAllBytes(newfile, dragdata);

                    string[] filesToDrag = { newfile };
                    dragout.DoDragDrop(new DataObject(DataFormats.FileDrop, filesToDrag), DragDropEffects.Move);
                    File.Delete(newfile);
                }
                catch (ArgumentException x)
                { MessageBox.Show("Drag&Drop Error\r\n" + x, "Error"); }
                File.Delete(newfile);
            }
        }
        private void dragout_DragOver(object sender, DragEventArgs e)
        {
            e.Effect = DragDropEffects.Move;
        }
        // Encrypted Export
        private void eragout_MouseDown(object sender, MouseEventArgs e)
        {
            if (!verifiedpkx()) { return; }
            {
                // Create Temp File to Drag
                string basepath = System.Windows.Forms.Application.StartupPath;
                Cursor.Current = Cursors.Hand;

                // Make a new file name based off the PID
                string filename = TB_Nickname.Text + " - " + TB_PID.Text + ".ek6";
                byte[] dragdata = PKX.encryptArray(preparepkx(buff));
                // Strip out party stats (if they are there)
                Array.Resize(ref dragdata, 232);
                // Make file
                string newfile = Path.Combine(basepath, Util.CleanFileName(filename));
                try
                {
                    File.WriteAllBytes(newfile, dragdata);

                    string[] filesToDrag = { newfile };
                    dragout.DoDragDrop(new DataObject(DataFormats.FileDrop, filesToDrag), DragDropEffects.Move);
                    File.Delete(newfile);
                }
                catch (ArgumentException x)
                {
                    MessageBox.Show("Drag&Drop Error\r\n" + x, "Error");
                }
                File.Delete(newfile);
            }
        }
        private void eragout_DragOver(object sender, DragEventArgs e)
        {
            e.Effect = DragDropEffects.Move;
        }
        // Dragout Hover Display
        private void dragoutHover(object sender, EventArgs e)
        {
            eragout.BackColor = dragout.BackColor = Color.LightGray;
        }
        private void dragoutLeave(object sender, EventArgs e)
        {
            eragout.BackColor = dragout.BackColor = Color.Transparent;
        }
        #endregion

        #region //// SAVE FILE FUNCTIONS ////
        // Integrity Checks // 
        private void B_VerifyCHK_Click(object sender, EventArgs e)
        {
            if (savedited)
            {
                RTB_S.Text = "Save has been edited.\r\nCannot integrity check.";
                return;
            }
            // Verify Checksums
            RTB_S.Text = "";
            int invalid1 = 0;
            uint[] start = { 0x05400, 0x05800, 0x06400, 0x06600, 0x06800, 0x06A00, 0x06C00, 0x06E00, 0x07000, 0x07200, 0x07400, 0x09600, 0x09800, 0x09E00, 0x0A400, 0x0F400, 0x14400, 0x19400, 0x19600, 0x19E00, 0x1A400, 0x1AC00, 0x1B400, 0x1B600, 0x1B800, 0x1BE00, 0x1C000, 0x1C400, 0x1CC00, 0x1CE00, 0x1D000, 0x1D200, 0x1D400, 0x1D600, 0x1DE00, 0x1E400, 0x1E800, 0x20400, 0x20600, 0x20800, 0x20C00, 0x21000, 0x22C00, 0x23000, 0x23800, 0x23C00, 0x24600, 0x24A00, 0x25200, 0x26000, 0x26200, 0x26400, 0x27200, 0x27A00, 0x5C600, };
            uint[] length = { 0x000002C8,	0x00000B88,	0x0000002C,	0x00000038,	0x00000150,	0x00000004,	0x00000008,	0x000001C0,	0x000000BE,	0x00000024,	0x00002100,	0x00000140,	0x00000440,	0x00000574,	0x00004E28,	0x00004E28,	0x00004E28,	0x00000170,	0x0000061C,	0x00000504,	0x000006A0,	0x00000644,	0x00000104,	0x00000004,	0x00000420,	0x00000064,	0x000003F0,	0x0000070C,	0x00000180,	0x00000004,	0x0000000C,	0x00000048,	0x00000054,	0x00000644,	0x000005C8,	0x000002F8,	0x00001B40,	0x000001F4,	0x000001F0,	0x00000216,	0x00000390,	0x00001A90,	0x00000308,	0x00000618,	0x0000025C,	0x00000834,	0x00000318,	0x000007D0,	0x00000C48,	0x00000078,	0x00000200,	0x00000C84,	0x00000628,	0x00034AD0,	0x0000E058, };
            int csoff = 0x6A81A;

            if (savegame_oras)
            {
                start = new uint[] { 0x05400, 0x05800, 0x06400, 0x06600, 0x06800, 0x06A00, 0x06C00, 0x06E00, 0x07000, 0x07200, 0x07400, 0x09600, 0x09800, 0x09E00, 0x0A400, 0x0F400, 0x14400, 0x19400, 0x19600, 0x19E00, 0x1A400, 0x1B600, 0x1BE00, 0x1C000, 0x1C200, 0x1C800, 0x1CA00, 0x1CE00, 0x1D600, 0x1D800, 0x1DA00, 0x1DC00, 0x1DE00, 0x1E000, 0x1E800, 0x1EE00, 0x1F200, 0x20E00, 0x21000, 0x21400, 0x21800, 0x22000, 0x23C00, 0x24000, 0x24800, 0x24C00, 0x25600, 0x25A00, 0x26200, 0x27000, 0x27200, 0x27400, 0x28200, 0x28A00, 0x28E00, 0x30A00, 0x38400, 0x6D000, };
                length = new uint[] { 0x000002C8, 0x00000B90, 0x0000002C, 0x00000038, 0x00000150, 0x00000004, 0x00000008, 0x000001C0, 0x000000BE, 0x00000024, 0x00002100, 0x00000130, 0x00000440, 0x00000574, 0x00004E28, 0x00004E28, 0x00004E28, 0x00000170, 0x0000061C, 0x00000504, 0x000011CC, 0x00000644, 0x00000104, 0x00000004, 0x00000420, 0x00000064, 0x000003F0, 0x0000070C, 0x00000180, 0x00000004, 0x0000000C, 0x00000048, 0x00000054, 0x00000644, 0x000005C8, 0x000002F8, 0x00001B40, 0x000001F4, 0x000003E0, 0x00000216, 0x00000640, 0x00001A90, 0x00000400, 0x00000618, 0x0000025C, 0x00000834, 0x00000318, 0x000007D0, 0x00000C48, 0x00000078, 0x00000200, 0x00000C84, 0x00000628, 0x00000400, 0x00007AD0, 0x000078B0, 0x00034AD0, 0x0000E058, };
                csoff = 0x7B21A;
            }

            for (int i = 0; i < length.Length; i++)
            {
                byte[] data = new Byte[length[i]];
                Array.Copy(savefile, start[i], data, 0, length[i]);
                ushort checksum = PKX.ccitt16(data);
                ushort actualsum = BitConverter.ToUInt16(savefile, csoff + i * 0x8);
                if (checksum != actualsum)
                {
                    invalid1++;
                    RTB_S.Text += "Invalid: " + i.ToString("X2") + " @ region " + start[i].ToString("X5") + "\r\n";
                }
            }
            RTB_S.Text += "1st SAV: " + (start.Length - invalid1).ToString() + "/" + start.Length.ToString() + "\r\n";

            if (cybergadget) return;

            // Do it again, but for the second SAV.
            csoff += 0x7F000;

            for (int i = 0; i < start.Length; i++) // Shift all the save offsets...
                start[i] += 0x7F000;

            int invalid2 = 0;
            for (int i = 0; i < length.Length; i++)
            {
                byte[] data = new Byte[length[i]];
                Array.Copy(savefile, start[i], data, 0, length[i]);
                ushort checksum = PKX.ccitt16(data);
                ushort actualsum = BitConverter.ToUInt16(savefile,csoff + i * 0x8);
                if (checksum != actualsum)
                {
                    invalid2++;
                    RTB_S.Text += "Invalid: " + i.ToString("X2") + " @ region " + start[i].ToString("X5") + "\r\n";
                }
            }
            RTB_S.Text += "2nd SAV: " + (start.Length - invalid2).ToString() + "/" + start.Length.ToString() + "\r\n";
            if (invalid1 + invalid2 == (start.Length * 2))
                RTB_S.Text = "No checksums are valid.";
        }
        private void B_VerifySHA_Click(object sender, EventArgs e)
        {
            if (savedited)
            {
                RTB_S.Text = "Save has been edited.\r\nCannot integrity check.";
                return;
            }
            // Verify Hashes
            RTB_S.Text = "";
            int invalid1 = 0;
            #region hash table data
            uint[] hashtabledata = {
                                    0x2020,	    0x203F,	    0x2000,	0x200,
                                    0x2040,	    0x2FFF,	    0x2020,	0x1000,
                                    0x3000,	    0x3FFF,	    0x2040,	0x1000,
                                    0x4000,	    0x4FFF,	    0x2060,	0x1000,
                                    0x5000,	    0x5FFF,	    0x2080,	0x1000,
                                    0x6000,	    0x6FFF,	    0x20A0,	0x1000,
                                    0x7000,	    0x7FFF,	    0x20C0,	0x1000,
                                    0x8000,	    0x8FFF,	    0x20E0,	0x1000,
                                    0x9000,	    0x9FFF,	    0x2100,	0x1000,
                                    0xA000,	    0xAFFF,	    0x2120,	0x1000,
                                    0xB000,	    0xBFFF,	    0x2140,	0x1000,
                                    0xC000,	    0xCFFF,	    0x2160,	0x1000,
                                    0xD000,	    0xDFFF,	    0x2180,	0x1000,
                                    0xE000,	    0xEFFF,	    0x21A0,	0x1000,
                                    0xF000,	    0xFFFF,	    0x21C0,	0x1000,
                                    0x10000,	0x10FFF,	0x21E0,	0x1000,
                                    0x11000,	0x11FFF,	0x2200,	0x1000,
                                    0x12000,	0x12FFF,	0x2220,	0x1000,
                                    0x13000,	0x13FFF,	0x2240,	0x1000,
                                    0x14000,	0x14FFF,	0x2260,	0x1000,
                                    0x15000,	0x15FFF,	0x2280,	0x1000,
                                    0x16000,	0x16FFF,	0x22A0,	0x1000,
                                    0x17000,	0x17FFF,	0x22C0,	0x1000,
                                    0x18000,	0x18FFF,	0x22E0,	0x1000,
                                    0x19000,	0x19FFF,	0x2300,	0x1000,
                                    0x1A000,	0x1AFFF,	0x2320,	0x1000,
                                    0x1B000,	0x1BFFF,	0x2340,	0x1000,
                                    0x1C000,	0x1CFFF,	0x2360,	0x1000,
                                    0x1D000,	0x1DFFF,	0x2380,	0x1000,
                                    0x1E000,	0x1EFFF,	0x23A0,	0x1000,
                                    0x1F000,	0x1FFFF,	0x23C0,	0x1000,
                                    0x20000,	0x20FFF,	0x23E0,	0x1000,
                                    0x21000,	0x21FFF,	0x2400,	0x1000,
                                    0x22000,	0x22FFF,	0x2420,	0x1000,
                                    0x23000,	0x23FFF,	0x2440,	0x1000,
                                    0x24000,	0x24FFF,	0x2460,	0x1000,
                                    0x25000,	0x25FFF,	0x2480,	0x1000,
                                    0x26000,	0x26FFF,	0x24A0,	0x1000,
                                    0x27000,	0x27FFF,	0x24C0,	0x1000,
                                    0x28000,	0x28FFF,	0x24E0,	0x1000,
                                    0x29000,	0x29FFF,	0x2500,	0x1000,
                                    0x2A000,	0x2AFFF,	0x2520,	0x1000,
                                    0x2B000,	0x2BFFF,	0x2540,	0x1000,
                                    0x2C000,	0x2CFFF,	0x2560,	0x1000,
                                    0x2D000,	0x2DFFF,	0x2580,	0x1000,
                                    0x2E000,	0x2EFFF,	0x25A0,	0x1000,
                                    0x2F000,	0x2FFFF,	0x25C0,	0x1000,
                                    0x30000,	0x30FFF,	0x25E0,	0x1000,
                                    0x31000,	0x31FFF,	0x2600,	0x1000,
                                    0x32000,	0x32FFF,	0x2620,	0x1000,
                                    0x33000,	0x33FFF,	0x2640,	0x1000,
                                    0x34000,	0x34FFF,	0x2660,	0x1000,
                                    0x35000,	0x35FFF,	0x2680,	0x1000,
                                    0x36000,	0x36FFF,	0x26A0,	0x1000,
                                    0x37000,	0x37FFF,	0x26C0,	0x1000,
                                    0x38000,	0x38FFF,	0x26E0,	0x1000,
                                    0x39000,	0x39FFF,	0x2700,	0x1000,
                                    0x3A000,	0x3AFFF,	0x2720,	0x1000,
                                    0x3B000,	0x3BFFF,	0x2740,	0x1000,
                                    0x3C000,	0x3CFFF,	0x2760,	0x1000,
                                    0x3D000,	0x3DFFF,	0x2780,	0x1000,
                                    0x3E000,	0x3EFFF,	0x27A0,	0x1000,
                                    0x3F000,	0x3FFFF,	0x27C0,	0x1000,
                                    0x40000,	0x40FFF,	0x27E0,	0x1000,
                                    0x41000,	0x41FFF,	0x2800,	0x1000,
                                    0x42000,	0x42FFF,	0x2820,	0x1000,
                                    0x43000,	0x43FFF,	0x2840,	0x1000,
                                    0x44000,	0x44FFF,	0x2860,	0x1000,
                                    0x45000,	0x45FFF,	0x2880,	0x1000,
                                    0x46000,	0x46FFF,	0x28A0,	0x1000,
                                    0x47000,	0x47FFF,	0x28C0,	0x1000,
                                    0x48000,	0x48FFF,	0x28E0,	0x1000,
                                    0x49000,	0x49FFF,	0x2900,	0x1000,
                                    0x4A000,	0x4AFFF,	0x2920,	0x1000,
                                    0x4B000,	0x4BFFF,	0x2940,	0x1000,
                                    0x4C000,	0x4CFFF,	0x2960,	0x1000,
                                    0x4D000,	0x4DFFF,	0x2980,	0x1000,
                                    0x4E000,	0x4EFFF,	0x29A0,	0x1000,
                                    0x4F000,	0x4FFFF,	0x29C0,	0x1000,
                                    0x50000,	0x50FFF,	0x29E0,	0x1000,
                                    0x51000,	0x51FFF,	0x2A00,	0x1000,
                                    0x52000,	0x52FFF,	0x2A20,	0x1000,
                                    0x53000,	0x53FFF,	0x2A40,	0x1000,
                                    0x54000,	0x54FFF,	0x2A60,	0x1000,
                                    0x55000,	0x55FFF,	0x2A80,	0x1000,
                                    0x56000,	0x56FFF,	0x2AA0,	0x1000,
                                    0x57000,	0x57FFF,	0x2AC0,	0x1000,
                                    0x58000,	0x58FFF,	0x2AE0,	0x1000,
                                    0x59000,	0x59FFF,	0x2B00,	0x1000,
                                    0x5A000,	0x5AFFF,	0x2B20,	0x1000,
                                    0x5B000,	0x5BFFF,	0x2B40,	0x1000,
                                    0x5C000,	0x5CFFF,	0x2B60,	0x1000,
                                    0x5D000,	0x5DFFF,	0x2B80,	0x1000,
                                    0x5E000,	0x5EFFF,	0x2BA0,	0x1000,
                                    0x5F000,	0x5FFFF,	0x2BC0,	0x1000,
                                    0x60000,	0x60FFF,	0x2BE0,	0x1000,
                                    0x61000,	0x61FFF,	0x2C00,	0x1000,
                                    0x62000,	0x62FFF,	0x2C20,	0x1000,
                                    0x63000,	0x63FFF,	0x2C40,	0x1000,
                                    0x64000,	0x64FFF,	0x2C60,	0x1000,
                                    0x65000,	0x65FFF,	0x2C80,	0x1000,
                                    0x66000,	0x66FFF,	0x2CA0,	0x1000,
                                    0x67000,	0x67FFF,	0x2CC0,	0x1000,
                                    0x68000,	0x68FFF,	0x2CE0,	0x1000,
                                    0x69000,	0x69FFF,	0x2D00,	0x1000,
                                    0x6A000,	0x6AFFF,	0x2D20,	0x1000,
                                 };
            #endregion
            SHA256 mySHA256 = SHA256Managed.Create();

            for (int i = 0; i < hashtabledata.Length / 4; i++)
            {
                uint start = hashtabledata[0 + 4 * i];
                uint length = hashtabledata[1 + 4 * i] - hashtabledata[0 + 4 * i];
                uint offset = hashtabledata[2 + 4 * i];
                uint blocksize = hashtabledata[3 + 4 * i];

                byte[] zeroarray = new Byte[blocksize];
                Array.Copy(savefile, start, zeroarray, 0, length + 1);
                byte[] hashValue = mySHA256.ComputeHash(zeroarray);
                byte[] actualhash = new Byte[0x20];
                Array.Copy(savefile, offset, actualhash, 0, 0x20);

                if (!hashValue.SequenceEqual(actualhash))
                {
                    invalid1++;
                    RTB_S.Text += "Invalid: " + hashtabledata[2 + 4 * i].ToString("X5") + " @ " + hashtabledata[0 + 4 * i].ToString("X5") + "-" + hashtabledata[1 + 4 * i].ToString("X5") + "\r\n";
                }
            }
            RTB_S.Text += "1st SAV: " + (106 - invalid1).ToString() + "/" + 106.ToString() + "\r\n";

            // Check The Second Half of Hashes
            for (int i = 0; i < hashtabledata.Length; i += 4)
            {
                hashtabledata[i + 0] += 0x7F000;
                hashtabledata[i + 1] += 0x7F000;
                hashtabledata[i + 2] += 0x7F000;
            }
            // Problem with save2 saves is that 0x3000-0x4FFF doesn't use save2 data. Probably different when hashed, but different when stored.
            for (int i = 2; i < 4; i++)
            {
                hashtabledata[i * 4 + 0] -= 0x7F000;
                hashtabledata[i * 4 + 1] -= 0x7F000;
            }
            int invalid2 = 0;

            for (int i = 0; i < hashtabledata.Length / 4; i++)
            {
                uint start = hashtabledata[0 + 4 * i];
                uint length = hashtabledata[1 + 4 * i] - hashtabledata[0 + 4 * i];
                uint offset = hashtabledata[2 + 4 * i];
                uint blocksize = hashtabledata[3 + 4 * i];

                byte[] zeroarray = new Byte[blocksize];
                Array.Copy(savefile, start, zeroarray, 0, length + 1);
                byte[] hashValue = mySHA256.ComputeHash(zeroarray);
                byte[] actualhash = new Byte[0x20];
                Array.Copy(savefile, offset, actualhash, 0, 0x20);

                if (!hashValue.SequenceEqual(actualhash))
                {
                    invalid2++;
                    RTB_S.Text += "Invalid: " + hashtabledata[2 + 4 * i].ToString("X5") + " @ " + hashtabledata[0 + 4 * i].ToString("X5") + "-" + hashtabledata[1 + 4 * i].ToString("X5") + "\r\n";
                }
            }
            RTB_S.Text += "2nd SAV: " + (106 - invalid2).ToString() + "/" + 106.ToString() + "\r\n";

            if (invalid1 + invalid2 == (2 * 106))
                RTB_S.Text = "None of the IVFC hashes are valid." + "\r\n";

            // Check the Upper Level IVFC Hashes
            {
                byte[] zeroarray = new Byte[0x200];
                Array.Copy(savefile, 0x2000, zeroarray, 0, 0x20);
                byte[] hashValue = mySHA256.ComputeHash(zeroarray);
                byte[] actualhash = new Byte[0x20];
                Array.Copy(savefile, 0x43C, actualhash, 0, 0x20);
                if (!hashValue.SequenceEqual(actualhash))
                {
                    RTB_S.Text += "Invalid: " + 0x2000.ToString("X5") + " @ " + 0x43C.ToString("X3") + "\r\n";
                }
            }
            {
                byte[] zeroarray = new Byte[0x200];
                Array.Copy(savefile, 0x81000, zeroarray, 0, 0x20);
                byte[] hashValue = mySHA256.ComputeHash(zeroarray);
                byte[] actualhash = new Byte[0x20];
                Array.Copy(savefile, 0x30C, actualhash, 0, 0x20);
                if (!hashValue.SequenceEqual(actualhash))
                {
                    RTB_S.Text += "Invalid: " + 0x81000.ToString("X5") + " @ " + 0x30C.ToString("X3") + "\r\n";
                }
            }
            {
                byte[] difihash1 = new Byte[0x12C];
                byte[] difihash2 = new Byte[0x12C];
                Array.Copy(savefile, 0x330, difihash1, 0, 0x12C);
                Array.Copy(savefile, 0x200, difihash2, 0, 0x12C);
                byte[] hashValue1 = mySHA256.ComputeHash(difihash1);
                byte[] hashValue2 = mySHA256.ComputeHash(difihash2);
                byte[] actualhash = new Byte[0x20];
                Array.Copy(savefile, 0x16C, actualhash, 0, 0x20);
                if (hashValue1.SequenceEqual(actualhash))
                {
                    RTB_S.Text += "Active DIFI partition is Save 1.";
                }
                else if (hashValue2.SequenceEqual(actualhash))
                {
                    RTB_S.Text += "Active DIFI partition is Save 2.";
                }
                else
                {
                    RTB_S.Text += "ERROR: NO ACTIVE DIFI HASH MATCH";
                }
            }
        }
        private void exportSAV(object sender, EventArgs e)
        {
            // Create another version of the save file.
            byte[] editedsav = new Byte[0x100000];
            Array.Copy(savefile, editedsav, savefile.Length);
            // Since we only edited one of the save files, we only have to fix half of the chk/hashes!

            // Fix Checksums
            {
                uint[] start = { 0x05400, 0x05800, 0x06400, 0x06600, 0x06800, 0x06A00, 0x06C00, 0x06E00, 0x07000, 0x07200, 0x07400, 0x09600, 0x09800, 0x09E00, 0x0A400, 0x0F400, 0x14400, 0x19400, 0x19600, 0x19E00, 0x1A400, 0x1AC00, 0x1B400, 0x1B600, 0x1B800, 0x1BE00, 0x1C000, 0x1C400, 0x1CC00, 0x1CE00, 0x1D000, 0x1D200, 0x1D400, 0x1D600, 0x1DE00, 0x1E400, 0x1E800, 0x20400, 0x20600, 0x20800, 0x20C00, 0x21000, 0x22C00, 0x23000, 0x23800, 0x23C00, 0x24600, 0x24A00, 0x25200, 0x26000, 0x26200, 0x26400, 0x27200, 0x27A00, 0x5C600, };
                uint[] length = { 0x000002C8, 0x00000B88, 0x0000002C, 0x00000038, 0x00000150, 0x00000004, 0x00000008, 0x000001C0, 0x000000BE, 0x00000024, 0x00002100, 0x00000140, 0x00000440, 0x00000574, 0x00004E28, 0x00004E28, 0x00004E28, 0x00000170, 0x0000061C, 0x00000504, 0x000006A0, 0x00000644, 0x00000104, 0x00000004, 0x00000420, 0x00000064, 0x000003F0, 0x0000070C, 0x00000180, 0x00000004, 0x0000000C, 0x00000048, 0x00000054, 0x00000644, 0x000005C8, 0x000002F8, 0x00001B40, 0x000001F4, 0x000001F0, 0x00000216, 0x00000390, 0x00001A90, 0x00000308, 0x00000618, 0x0000025C, 0x00000834, 0x00000318, 0x000007D0, 0x00000C48, 0x00000078, 0x00000200, 0x00000C84, 0x00000628, 0x00034AD0, 0x0000E058, };
                int csoff = 0x6A81A;

                if (savegame_oras)
                {
                    start = new uint[] { 0x05400, 0x05800, 0x06400, 0x06600, 0x06800, 0x06A00, 0x06C00, 0x06E00, 0x07000, 0x07200, 0x07400, 0x09600, 0x09800, 0x09E00, 0x0A400, 0x0F400, 0x14400, 0x19400, 0x19600, 0x19E00, 0x1A400, 0x1B600, 0x1BE00, 0x1C000, 0x1C200, 0x1C800, 0x1CA00, 0x1CE00, 0x1D600, 0x1D800, 0x1DA00, 0x1DC00, 0x1DE00, 0x1E000, 0x1E800, 0x1EE00, 0x1F200, 0x20E00, 0x21000, 0x21400, 0x21800, 0x22000, 0x23C00, 0x24000, 0x24800, 0x24C00, 0x25600, 0x25A00, 0x26200, 0x27000, 0x27200, 0x27400, 0x28200, 0x28A00, 0x28E00, 0x30A00, 0x38400, 0x6D000, };
                    length = new uint[] { 0x000002C8, 0x00000B90, 0x0000002C, 0x00000038, 0x00000150, 0x00000004, 0x00000008, 0x000001C0, 0x000000BE, 0x00000024, 0x00002100, 0x00000130, 0x00000440, 0x00000574, 0x00004E28, 0x00004E28, 0x00004E28, 0x00000170, 0x0000061C, 0x00000504, 0x000011CC, 0x00000644, 0x00000104, 0x00000004, 0x00000420, 0x00000064, 0x000003F0, 0x0000070C, 0x00000180, 0x00000004, 0x0000000C, 0x00000048, 0x00000054, 0x00000644, 0x000005C8, 0x000002F8, 0x00001B40, 0x000001F4, 0x000003E0, 0x00000216, 0x00000640, 0x00001A90, 0x00000400, 0x00000618, 0x0000025C, 0x00000834, 0x00000318, 0x000007D0, 0x00000C48, 0x00000078, 0x00000200, 0x00000C84, 0x00000628, 0x00000400, 0x00007AD0, 0x000078B0, 0x00034AD0, 0x0000E058, };
                    csoff = 0x7B21A;
                }

                if (savindex == 1)
                {
                    csoff += 0x7F000;
                    for (int i = 0; i < start.Length; i++)
                        start[i] += 0x7F000;
                }

                for (int i = 0; i < length.Length; i++)
                {
                    byte[] data = new Byte[length[i]];
                    Array.Copy(editedsav, start[i], data, 0, length[i]);
                    ushort checksum = PKX.ccitt16(data);
                    Array.Copy(BitConverter.GetBytes(checksum), 0, editedsav, csoff + i * 8, 2);
                }

                if (cybergadget) goto export;
            }

            // Fix Hashes
            {
                #region hash table data
                uint[] hashtabledata = {
                                    0x2020,	    0x203F,	    0x2000,	0x200,
                                    0x2040,	    0x2FFF,	    0x2020,	0x1000,
                                    0x3000,	    0x3FFF,	    0x2040,	0x1000,
                                    0x4000,	    0x4FFF,	    0x2060,	0x1000,
                                    0x5000,	    0x5FFF,	    0x2080,	0x1000,
                                    0x6000,	    0x6FFF,	    0x20A0,	0x1000,
                                    0x7000,	    0x7FFF,	    0x20C0,	0x1000,
                                    0x8000,	    0x8FFF,	    0x20E0,	0x1000,
                                    0x9000,	    0x9FFF,	    0x2100,	0x1000,
                                    0xA000,	    0xAFFF,	    0x2120,	0x1000,
                                    0xB000,	    0xBFFF,	    0x2140,	0x1000,
                                    0xC000,	    0xCFFF,	    0x2160,	0x1000,
                                    0xD000,	    0xDFFF,	    0x2180,	0x1000,
                                    0xE000,	    0xEFFF,	    0x21A0,	0x1000,
                                    0xF000,	    0xFFFF,	    0x21C0,	0x1000,
                                    0x10000,	0x10FFF,	0x21E0,	0x1000,
                                    0x11000,	0x11FFF,	0x2200,	0x1000,
                                    0x12000,	0x12FFF,	0x2220,	0x1000,
                                    0x13000,	0x13FFF,	0x2240,	0x1000,
                                    0x14000,	0x14FFF,	0x2260,	0x1000,
                                    0x15000,	0x15FFF,	0x2280,	0x1000,
                                    0x16000,	0x16FFF,	0x22A0,	0x1000,
                                    0x17000,	0x17FFF,	0x22C0,	0x1000,
                                    0x18000,	0x18FFF,	0x22E0,	0x1000,
                                    0x19000,	0x19FFF,	0x2300,	0x1000,
                                    0x1A000,	0x1AFFF,	0x2320,	0x1000,
                                    0x1B000,	0x1BFFF,	0x2340,	0x1000,
                                    0x1C000,	0x1CFFF,	0x2360,	0x1000,
                                    0x1D000,	0x1DFFF,	0x2380,	0x1000,
                                    0x1E000,	0x1EFFF,	0x23A0,	0x1000,
                                    0x1F000,	0x1FFFF,	0x23C0,	0x1000,
                                    0x20000,	0x20FFF,	0x23E0,	0x1000,
                                    0x21000,	0x21FFF,	0x2400,	0x1000,
                                    0x22000,	0x22FFF,	0x2420,	0x1000,
                                    0x23000,	0x23FFF,	0x2440,	0x1000,
                                    0x24000,	0x24FFF,	0x2460,	0x1000,
                                    0x25000,	0x25FFF,	0x2480,	0x1000,
                                    0x26000,	0x26FFF,	0x24A0,	0x1000,
                                    0x27000,	0x27FFF,	0x24C0,	0x1000,
                                    0x28000,	0x28FFF,	0x24E0,	0x1000,
                                    0x29000,	0x29FFF,	0x2500,	0x1000,
                                    0x2A000,	0x2AFFF,	0x2520,	0x1000,
                                    0x2B000,	0x2BFFF,	0x2540,	0x1000,
                                    0x2C000,	0x2CFFF,	0x2560,	0x1000,
                                    0x2D000,	0x2DFFF,	0x2580,	0x1000,
                                    0x2E000,	0x2EFFF,	0x25A0,	0x1000,
                                    0x2F000,	0x2FFFF,	0x25C0,	0x1000,
                                    0x30000,	0x30FFF,	0x25E0,	0x1000,
                                    0x31000,	0x31FFF,	0x2600,	0x1000,
                                    0x32000,	0x32FFF,	0x2620,	0x1000,
                                    0x33000,	0x33FFF,	0x2640,	0x1000,
                                    0x34000,	0x34FFF,	0x2660,	0x1000,
                                    0x35000,	0x35FFF,	0x2680,	0x1000,
                                    0x36000,	0x36FFF,	0x26A0,	0x1000,
                                    0x37000,	0x37FFF,	0x26C0,	0x1000,
                                    0x38000,	0x38FFF,	0x26E0,	0x1000,
                                    0x39000,	0x39FFF,	0x2700,	0x1000,
                                    0x3A000,	0x3AFFF,	0x2720,	0x1000,
                                    0x3B000,	0x3BFFF,	0x2740,	0x1000,
                                    0x3C000,	0x3CFFF,	0x2760,	0x1000,
                                    0x3D000,	0x3DFFF,	0x2780,	0x1000,
                                    0x3E000,	0x3EFFF,	0x27A0,	0x1000,
                                    0x3F000,	0x3FFFF,	0x27C0,	0x1000,
                                    0x40000,	0x40FFF,	0x27E0,	0x1000,
                                    0x41000,	0x41FFF,	0x2800,	0x1000,
                                    0x42000,	0x42FFF,	0x2820,	0x1000,
                                    0x43000,	0x43FFF,	0x2840,	0x1000,
                                    0x44000,	0x44FFF,	0x2860,	0x1000,
                                    0x45000,	0x45FFF,	0x2880,	0x1000,
                                    0x46000,	0x46FFF,	0x28A0,	0x1000,
                                    0x47000,	0x47FFF,	0x28C0,	0x1000,
                                    0x48000,	0x48FFF,	0x28E0,	0x1000,
                                    0x49000,	0x49FFF,	0x2900,	0x1000,
                                    0x4A000,	0x4AFFF,	0x2920,	0x1000,
                                    0x4B000,	0x4BFFF,	0x2940,	0x1000,
                                    0x4C000,	0x4CFFF,	0x2960,	0x1000,
                                    0x4D000,	0x4DFFF,	0x2980,	0x1000,
                                    0x4E000,	0x4EFFF,	0x29A0,	0x1000,
                                    0x4F000,	0x4FFFF,	0x29C0,	0x1000,
                                    0x50000,	0x50FFF,	0x29E0,	0x1000,
                                    0x51000,	0x51FFF,	0x2A00,	0x1000,
                                    0x52000,	0x52FFF,	0x2A20,	0x1000,
                                    0x53000,	0x53FFF,	0x2A40,	0x1000,
                                    0x54000,	0x54FFF,	0x2A60,	0x1000,
                                    0x55000,	0x55FFF,	0x2A80,	0x1000,
                                    0x56000,	0x56FFF,	0x2AA0,	0x1000,
                                    0x57000,	0x57FFF,	0x2AC0,	0x1000,
                                    0x58000,	0x58FFF,	0x2AE0,	0x1000,
                                    0x59000,	0x59FFF,	0x2B00,	0x1000,
                                    0x5A000,	0x5AFFF,	0x2B20,	0x1000,
                                    0x5B000,	0x5BFFF,	0x2B40,	0x1000,
                                    0x5C000,	0x5CFFF,	0x2B60,	0x1000,
                                    0x5D000,	0x5DFFF,	0x2B80,	0x1000,
                                    0x5E000,	0x5EFFF,	0x2BA0,	0x1000,
                                    0x5F000,	0x5FFFF,	0x2BC0,	0x1000,
                                    0x60000,	0x60FFF,	0x2BE0,	0x1000,
                                    0x61000,	0x61FFF,	0x2C00,	0x1000,
                                    0x62000,	0x62FFF,	0x2C20,	0x1000,
                                    0x63000,	0x63FFF,	0x2C40,	0x1000,
                                    0x64000,	0x64FFF,	0x2C60,	0x1000,
                                    0x65000,	0x65FFF,	0x2C80,	0x1000,
                                    0x66000,	0x66FFF,	0x2CA0,	0x1000,
                                    0x67000,	0x67FFF,	0x2CC0,	0x1000,
                                    0x68000,	0x68FFF,	0x2CE0,	0x1000,
                                    0x69000,	0x69FFF,	0x2D00,	0x1000,
                                    0x6A000,	0x6AFFF,	0x2D20,	0x1000,
                                 };
                #endregion
                if (savindex == 1)
                {
                    for (int i = 0; i < hashtabledata.Length/4; i++)
                    {
                        hashtabledata[i * 4 + 0] += 0x7F000;
                        hashtabledata[i * 4 + 1] += 0x7F000;
                        hashtabledata[i * 4 + 2] += 0x7F000;
                    }

                    // Problem with save2 saves is that 0x3000-0x4FFF doesn't use save2 data. Probably different when hashed, but different when stored.
                    for (int i = 2; i < 4; i++)
                    {
                        hashtabledata[i * 4 + 0] -= 0x7F000;
                        hashtabledata[i * 4 + 1] -= 0x7F000;
                    }
                }

                SHA256 mySHA256 = SHA256Managed.Create();

                // Hash for 0x3000 onwards
                for (int i = 2; i < hashtabledata.Length / 4; i++)
                {
                    uint start = hashtabledata[0 + 4 * i];
                    uint length = hashtabledata[1 + 4 * i] - hashtabledata[0 + 4 * i];
                    uint offset = hashtabledata[2 + 4 * i];
                    uint blocksize = hashtabledata[3 + 4 * i];

                    byte[] zeroarray = new Byte[blocksize];
                    Array.Copy(editedsav, start, zeroarray, 0, length + 1);
                    byte[] hashValue = mySHA256.ComputeHash(zeroarray);
                    Array.Copy(hashValue, 0, editedsav, offset, 0x20);
                }
                // Fix 2nd Hash
                {
                    uint start = hashtabledata[0 + 4 * 1];
                    uint length = hashtabledata[1 + 4 * 1] - hashtabledata[0 + 4 * 1];
                    uint offset = hashtabledata[2 + 4 * 1];
                    uint blocksize = hashtabledata[3 + 4 * 1];

                    byte[] zeroarray = new Byte[blocksize];
                    Array.Copy(editedsav, start, zeroarray, 0, length + 1);
                    byte[] hashValue = mySHA256.ComputeHash(zeroarray);

                    Array.Copy(hashValue, 0, editedsav, offset, 0x20);
                }
                // Fix 1st Hash
                {
                    uint start = hashtabledata[0 + 4 * 0];
                    uint length = hashtabledata[1 + 4 * 0] - hashtabledata[0 + 4 * 0];
                    uint offset = hashtabledata[2 + 4 * 0];
                    uint blocksize = hashtabledata[3 + 4 * 0];

                    byte[] zeroarray = new Byte[blocksize];
                    Array.Copy(editedsav, start, zeroarray, 0, length + 1);
                    byte[] hashValue = mySHA256.ComputeHash(zeroarray);

                    Array.Copy(hashValue, 0, editedsav, offset, 0x20);
                }
                // Fix IVFC Hash
                {
                    byte[] zeroarray = new Byte[0x200];
                    Array.Copy(editedsav, 0x2000 + savindex * 0x7F000, zeroarray, 0, 0x20);
                    byte[] hashValue = mySHA256.ComputeHash(zeroarray);

                    Array.Copy(hashValue, 0, editedsav, 0x43C - savindex * 0x130, 0x20);
                }
                // Fix DISA Hash
                {
                    byte[] difihash = new Byte[0x12C];
                    Array.Copy(editedsav, 0x330 - savindex * 0x130, difihash, 0, 0x12C);
                    byte[] hashValue = mySHA256.ComputeHash(difihash);

                    Array.Copy(hashValue, 0, editedsav, 0x16C, 0x20);
                }
            }
            // Write the active save index
            editedsav[0x168] = (byte)(savindex ^ 1);
          export:
            // File Integrity has been restored as well as it can. Export!

            // If CyberGadget
            if (cybergadget)
            {
                byte[] cybersav = new Byte[0x65600];
                if (savegame_oras) cybersav = new Byte[0x76000];
                Array.Copy(editedsav, 0x5400, cybersav, 0, cybersav.Length);
                if (savegame_oras) goto postcheck;
                // Chunk Error Checking
                byte[] FFFF = new Byte[0x200];
                byte[] section = new Byte[0x200];
                for (int i = 0; i < 0x200; i++)
                    FFFF[i] = 0xFF;
                
                for (int i = 0; i < cybersav.Length / 0x200; i++)
                {
                    Array.Copy(cybersav, i * 0x200, section, 0, 0x200);
                    if (section.SequenceEqual(FFFF))
                    {
                        string problem = String.Format("0x200 chunk @ 0x{0} is FF'd.", (i * 0x200).ToString("X5"))
                            + "\nCyber will screw up (as of August 31st).\n\n";

                        // Check to see if it is in the Pokedex
                        if (i * 0x200 > 0x14E00 && i * 0x200 < 0x15700)
                        {
                            problem += "Problem lies in the Pokedex";
                            if (i * 0x200 == 0x15400)
                                problem += "\nRemove a language flag for a species.\n\n(dex#44-649)";
                        }
                        DialogResult dr = MessageBox.Show(problem + "\n\nContinue saving?", "Alert", MessageBoxButtons.YesNo);
                        
                        if (dr != DialogResult.Yes)
                            return;
                    }
                }
            postcheck:
                SaveFileDialog cySAV = new SaveFileDialog();

                // Try for file path
                string cyberpath = Util.GetTempFolder();
                if (SDFLoc != null)
                {
                    if (Directory.Exists(SDFLoc))
                    {
                        cySAV.InitialDirectory = SDFLoc;
                        cySAV.RestoreDirectory = true;
                    }
                }
                else if (Directory.Exists(Path.Combine(cyberpath, "root")))
                {
                    cySAV.InitialDirectory = Path.Combine(cyberpath, "root");
                    cySAV.RestoreDirectory = true;
                }
                else if (Directory.Exists(cyberpath))
                {
                    cySAV.InitialDirectory = cyberpath;
                    cySAV.RestoreDirectory = true;
                }

                cySAV.Filter = "Cyber SAV|*.*";
                cySAV.FileName = Regex.Split(L_Save.Text, ": ")[1];
                DialogResult sdr = cySAV.ShowDialog();
                if (sdr == DialogResult.OK)
                {
                    string path = cySAV.FileName;
                    File.WriteAllBytes(path, cybersav);
                    MessageBox.Show("Saved Cyber SAV.", "Alert");
                }
            }
            else
            {
                // Save Full Save File
                SaveFileDialog savesav = new SaveFileDialog();
                savesav.Filter = "SAV|*.bin;*.sav";
                savesav.FileName = Regex.Split(L_Save.Text, ": ")[1];
                DialogResult result = savesav.ShowDialog();
                if (result == DialogResult.OK)
                {
                    string path = savesav.FileName;

                    if (File.Exists(path))
                    {
                        // File already exists, save a .bak
                        byte[] backupfile = File.ReadAllBytes(path);
                        File.WriteAllBytes(path + ".bak", backupfile);
                    }
                    File.WriteAllBytes(path, editedsav);
                    MessageBox.Show("Saved SAV.", "Alert");
                }
            }
        }
        // Box/SAV Functions // 
        private void B_BoxRight_Click(object sender, EventArgs e)
        {
            if (C_BoxSelect.SelectedIndex < 30)
                C_BoxSelect.SelectedIndex++;
            else C_BoxSelect.SelectedIndex = 0;
        }
        private void B_BoxLeft_Click(object sender, EventArgs e)
        {
            if (C_BoxSelect.SelectedIndex > 0)
                C_BoxSelect.SelectedIndex--;
            else C_BoxSelect.SelectedIndex = 30;
        }
        private void rcmView_Click(object sender, EventArgs e)
        {
            int slot = getSlot(sender);
            int offset = getPKXOffset(slot);

            PictureBox[] pba = {
                                    bpkx1, bpkx2, bpkx3, bpkx4, bpkx5, bpkx6,
                                    bpkx7, bpkx8, bpkx9, bpkx10,bpkx11,bpkx12,
                                    bpkx13,bpkx14,bpkx15,bpkx16,bpkx17,bpkx18,
                                    bpkx19,bpkx20,bpkx21,bpkx22,bpkx23,bpkx24,
                                    bpkx25,bpkx26,bpkx27,bpkx28,bpkx29,bpkx30,

                                    ppkx1, ppkx2, ppkx3, ppkx4, ppkx5, ppkx6,
                                    bbpkx1,bbpkx2,bbpkx3,bbpkx4,bbpkx5,bbpkx6,

                                    dcpkx1, dcpkx2, gtspkx, fusedpkx,subepkx1,subepkx2,subepkx3,
                                };

            PictureBox picturebox = pba[slot];
            if (picturebox.Image == null)
            { System.Media.SystemSounds.Exclamation.Play(); return; }

            // Load the PKX file
            if (BitConverter.ToUInt64(savefile, offset + 8) != 0)
            {
                byte[] ekxdata = new Byte[0xE8];
                Array.Copy(savefile, offset, ekxdata, 0, 0xE8);
                byte[] pkxdata = PKX.decryptArray(ekxdata);
                int species = BitConverter.ToInt16(pkxdata, 0x08); // Get Species
                if (species == 0)
                {
                    System.Media.SystemSounds.Exclamation.Play();
                    return;
                }
                try
                {
                    Array.Copy(pkxdata, buff, 0xE8);
                    populateFields(buff);
                }
                catch // If it fails, try XORing encrypted zeroes
                {
                    try
                    {
                        byte[] blank = PKX.encryptArray(new Byte[0xE8]);

                        for (int i = 0; i < 0xE8; i++)
                            blank[i] = (byte)(buff[i] ^ blank[i]);

                        populateFields(blank);
                    }
                    catch   // Still fails, just let the original errors occur.
                    { populateFields(buff); }
                }
                // Visual to display what slot is currently loaded.
                getSlotColor(slot, Properties.Resources.slotView);
            }
            else
                System.Media.SystemSounds.Exclamation.Play();
        }
        private void rcmSet_Click(object sender, EventArgs e)
        {
            if (!verifiedpkx()) { return; }
            int slot = getSlot(sender);
            if (slot == 30 && (CB_Species.SelectedIndex == 0 || CHK_IsEgg.Checked)) { MessageBox.Show("Can't have empty/egg first slot.", "Alert"); return; }
            int offset = getPKXOffset(slot);

            byte[] pkxdata = preparepkx(buff);
            byte[] ekxdata = PKX.encryptArray(pkxdata);

            if (!savegame_oras)
            {
                // User Protection
                int move1 = BitConverter.ToInt16(pkxdata,0x5A);
                int move2 = BitConverter.ToInt16(pkxdata,0x5C);
                int move3 = BitConverter.ToInt16(pkxdata,0x5E);
                int move4 = BitConverter.ToInt16(pkxdata,0x60);
                int ability = pkxdata[0x14];
                int item = BitConverter.ToInt16(pkxdata,0x0A);
                DialogResult dr = new DialogResult();

                if (move1 > 617 || move2 > 617 || move3 > 617 || move4 > 617)
                    dr = MessageBox.Show("Move does not exist in X/Y.\n\nContinue?", "Alert", MessageBoxButtons.YesNo);
                else if (ability > 188)
                    dr = MessageBox.Show("Ability does not exist in X/Y.\n\nContinue?", "Alert", MessageBoxButtons.YesNo);
                else if (item > 717)
                    dr = MessageBox.Show("Item does not exist in X/Y.\n\nContinue?", "Alert", MessageBoxButtons.YesNo);
                else goto next;
                if (dr != DialogResult.Yes)
                    return;
            }
          next:
            if (slot >= 30 && slot < 36) // Party
                Array.Copy(ekxdata, 0, savefile, offset, 0x104);
            else if (slot < 30 || (slot >= 36 && slot < 42 && DEV_Ability.Enabled))
                Array.Copy(ekxdata, 0, savefile, offset, 0xE8);
            else return;

            setParty();
            setPokedex(pkxdata);
            setPKXBoxes();
            savedited = true;

            getSlotColor(slot, Properties.Resources.slotSet);
        }
        private void rcmDelete_Click(object sender, EventArgs e)
        {
            byte partycount = setParty();
            int slot = getSlot(sender);
            if (slot == 30 && partycount == 1 && !DEV_Ability.Enabled) { MessageBox.Show("Can't delete first slot.", "Alert"); return; }
            int offset = getPKXOffset(slot);

            byte[] pkxdata = new Byte[0x104];
            byte[] ekxdata = PKX.encryptArray(pkxdata);

            if (slot >= 30 && slot < 36) // Party
                Array.Copy(ekxdata, 0, savefile, offset, 0x104);
            else if (slot < 30 || (slot >= 36 && slot < 42 && DEV_Ability.Enabled))
                Array.Copy(ekxdata, 0, savefile, offset, 0xE8);
            else return;

            setParty();
            setPKXBoxes();
            savedited = true;

            getSlotColor(slot, Properties.Resources.slotDel);
        }
        private void setPokedex(byte[] pkxdata)
        {
            if (savegame_oras) return; // not yet ready for ORAS
            if (savindex > 1) return;
            int species = BitConverter.ToUInt16(pkxdata, 0x8);  // Species
            int lang = pkxdata[0xE3] - 1; if (lang > 5) lang--; // 0-6 language vals
            int origin = pkxdata[0xDF];                         // Native / Non Native
            int gender = (pkxdata[0x1D] & 2) >> 1;              // Gender
            uint pid = BitConverter.ToUInt32(pkxdata, 0x18);
            ushort TID = BitConverter.ToUInt16(pkxdata, 0xC);
            ushort SID = BitConverter.ToUInt16(pkxdata, 0xE);
            int shiny = Convert.ToInt16(Convert.ToBoolean((PKX.getPSV(pid) ^ PKX.getTSV(TID,SID)) < 16));
            int dexoff = savindex * 0x7F000 + SaveGame.PokeDex + 8; // need to re-do this for ORAS
            int shiftoff = (shiny * 0x60 * 2) + (gender * 0x60) + 0x60;

            // Set the Species Owned Flag
            savefile[dexoff + shiftoff + (species - 1) / 8] |= (byte)(1 << ((species - 1) % 8));

            // Set the Origin Owned Flag
            if (origin < 0x18 && species < 650) // Pre X/Y
                savefile[0x1AA4C + 0x7F000 * savindex + (species - 1) / 8] |= (byte)(1 << ((species - 1) % 8));
            else if (origin >= 0x18) // Set Native Flag
                savefile[dexoff + (species - 1) / 8] |= (byte)(1 << ((species - 1) % 8));

            // Set the Language
            if (lang < 0) lang = 1;
                savefile[0x1A7C8 + 0x7F000 * savindex + ((species - 1) * 7 + lang) / 8] |= (byte)(1 << ((((species - 1) * 7) + lang) % 8));
        }
        private byte setParty()
        {
            byte partymembers = 0;
            int offset = SaveGame.Party + 0x7F000 * savindex;
            for (int i = 0; i < 6; i++)
            {
                // Gather all the species
                byte[] data = new Byte[0x104];
                Array.Copy(savefile, offset + i * 0x104, data, 0, 0x104);
                byte[] decdata = PKX.decryptArray(data);
                int species = BitConverter.ToInt16(decdata,8);
                if ((species != 0) && (species < 722))
                {
                    Array.Copy(data, 0, savefile, offset + (partymembers) * 0x104, 0x104);
                    partymembers++; // Copy in our party member
                }
            }
            // Write in the current party count
            savefile[offset + 6 * 0x104 + savindex * 0x7F000] = partymembers;
            // Zero out the party slots that are empty.
            for (int i = 0; i < 6; i++)
                if (i >= partymembers)
                    Array.Copy(PKX.encryptArray(new Byte[0x104]), 0, savefile, offset + (i * 0x104), 0x104);

            // Repeat for Battle Box.
            byte battlemem = 0;
            int offset2 = SaveGame.BattleBox + 0x7F000 * savindex;
            for (int i = 0; i < 6; i++)
            {
                // Gather all the species
                byte[] data = new Byte[0x104];
                Array.Copy(savefile, offset2 + i * 0xE8, data, 0, 0xE8);
                byte[] decdata = PKX.decryptArray(data);
                int species = BitConverter.ToInt16(decdata, 8);
                if ((species != 0) && (species < 722))
                {
                    Array.Copy(data, 0, savefile, offset2 + (battlemem) * 0xE8, 0xE8);
                    battlemem++; // Copy in our party member
                }
            }

            // Zero out the party slots that are empty.
            for (int i = 0; i < 6; i++)
                if (i >= battlemem)
                    Array.Copy(PKX.encryptArray(new Byte[0x104]), 0, savefile, offset2 + (i * 0xE8), 0xE8);

            if (battlemem == 0)
                savefile[offset2 + 6 * 0xE8 + savindex * 0x7F000] = 0;

            return partymembers;
        }
        private void slotModifier_Click(object sender, EventArgs e)
        {
            if (ModifierKeys == Keys.Control)
                rcmView_Click(sender, e);
            else if (ModifierKeys == Keys.Shift)
                rcmSet_Click(sender, e);
            else if (ModifierKeys == Keys.Alt)
                rcmDelete_Click(sender, e);
        }
        // Subfunctions // 
        private int getPKXOffset(int slot)
        {
            int offset = SaveGame.Box + C_BoxSelect.SelectedIndex * (0xE8 * 30) + slot * 0xE8;

            if (slot > 29)          // Not a party
            {
                if (slot < 36)      // Party Slot
                    offset = SaveGame.Party + (slot - 30) * 0x104;
                else if (slot < 42) // Battle Box Slot
                    offset = SaveGame.BattleBox + (slot - 36) * 0xE8;
                else if (slot < 44) // Daycare
                    offset = SaveGame.Daycare + 8 + (slot - 42) * 0xF0;
                else if (slot < 45) // GTS
                    offset = SaveGame.GTS;
                else if (slot < 46) // Fused
                    offset = SaveGame.Fused;
                else                // SUBE
                    offset = SaveGame.SUBE + (slot - 46) * 0xEC;
            }
            offset += 0x7F000 * savindex;
            return offset;
        }
        private int getSlot(object sender)
        {
            Control sourceControl = null;
            // Try to cast the sender to a ToolStripItem
            try { ToolStripItem menuItem = sender as ToolStripItem; ContextMenuStrip owner = menuItem.Owner as ContextMenuStrip; sourceControl = owner.SourceControl; }
            catch 
            { // try to cast as picturebox 
                try { PictureBox pbItem = sender as PictureBox; sourceControl = pbItem as Control; }
                catch 
                { MessageBox.Show("Invalid slot!", "Error"); return 0; }
            }

            string[] pba = {
                                "bpkx1", "bpkx2", "bpkx3", "bpkx4", "bpkx5", "bpkx6",
                                "bpkx7", "bpkx8", "bpkx9", "bpkx10","bpkx11","bpkx12",
                                "bpkx13","bpkx14","bpkx15","bpkx16","bpkx17","bpkx18",
                                "bpkx19","bpkx20","bpkx21","bpkx22","bpkx23","bpkx24",
                                "bpkx25","bpkx26","bpkx27","bpkx28","bpkx29","bpkx30",

                                "ppkx1", "ppkx2", "ppkx3", "ppkx4", "ppkx5", "ppkx6",
                                "bbpkx1","bbpkx2","bbpkx3","bbpkx4","bbpkx5","bbpkx6",

                                "dcpkx1", "dcpkx2", "gtspkx", "fusedpkx","subepkx1","subepkx2","subepkx3",
                            };
            int slot = Array.IndexOf(pba, sourceControl.Name);
            return slot;
        }
        public void setPKXBoxes()
        {
            int boxoffset = SaveGame.Box + 0x7F000 * savindex + C_BoxSelect.SelectedIndex * (0xE8 * 30);

            int boxbgofst = (0x7F000 * savindex) + 0x9C1E + C_BoxSelect.SelectedIndex;
            int boxbgval = 1 + savefile[boxbgofst];
            string imagename = "box_wp" + boxbgval.ToString("00"); if (savegame_oras && boxbgval > 16) imagename += "o";
            PAN_Box.BackgroundImage = (Image)Properties.Resources.ResourceManager.GetObject(imagename);
            
            PictureBox[] pba = {
                                    bpkx1, bpkx2, bpkx3, bpkx4, bpkx5, bpkx6,
                                    bpkx7, bpkx8, bpkx9, bpkx10,bpkx11,bpkx12,
                                    bpkx13,bpkx14,bpkx15,bpkx16,bpkx17,bpkx18,
                                    bpkx19,bpkx20,bpkx21,bpkx22,bpkx23,bpkx24,
                                    bpkx25,bpkx26,bpkx27,bpkx28,bpkx29,bpkx30,

                                    ppkx1, ppkx2, ppkx3, ppkx4, ppkx5, ppkx6,
                                    bbpkx1,bbpkx2,bbpkx3,bbpkx4,bbpkx5,bbpkx6,

                                    dcpkx1, dcpkx2, gtspkx, fusedpkx,subepkx1,subepkx2,subepkx3,
                                };
            for (int i = 0; i < 30; i++)
            {
                int offset = boxoffset + 0xE8 * i;
                getSlotFiller(offset, pba[i]);
            }

            // Reload Party
            for (int i = 0; i < 6; i++)
            {
                int offset = SaveGame.Party + (0x7F000 * savindex) + 0x104 * i;
                getSlotFiller(offset, pba[i + 30]);
            }
            // Reload Battle Box
            for (int i = 0; i < 6; i++)
            {
                int offset = SaveGame.BattleBox + (0x7F000 * savindex) + 0xE8 * i;
                getSlotFiller(offset, pba[i + 36]);
            }
            // Reload Daycare
            Label[] dclabela = { 
                                   L_DC1,
                                   L_DC2,
                               };
            TextBox[] dctexta = {
                                    TB_Daycare1XP,
                                    TB_Daycare2XP,
                                };
            for (int i = 0; i < 2; i++)
            {
                int offset = SaveGame.Daycare + (0x7F000 * savindex) + 0xE8 * i + 8 * (i + 1);
                getSlotFiller(offset, pba[i + 42]);
                dctexta[i].Text = BitConverter.ToUInt32(savefile, SaveGame.Daycare + (0x7F000 * savindex) + 0xF0 * i + 4).ToString();
                if (Convert.ToBoolean(savefile[SaveGame.Daycare + (0x7F000 * savindex) + 0xF0 * i]))   // If Occupied
                {
                    pba[i + 42].Image = Util.ChangeOpacity(pba[i + 42].Image, 1);
                    dclabela[i].Text = (i + 1) + ": Occupied";
                }
                else
                {
                    pba[i + 42].Image = Util.ChangeOpacity(pba[i + 42].Image, 0.6);
                    dclabela[i].Text = (i + 1) + ": Not Occupied";
                }
            }
            DayCare_HasEgg.Checked = Convert.ToBoolean(savefile[SaveGame.Daycare + (0x7F000 * savindex) + 0x1E0]);
            TB_RNGSeed.Text = BitConverter.ToUInt64(savefile, SaveGame.Daycare + (0x7F000 * savindex) + 0x1E8).ToString("X16");

            // GTS
            getSlotFiller(SaveGame.GTS + (0x7F000 * savindex), pba[44]);

            // Fused
            getSlotFiller(SaveGame.Fused + (0x7F000 * savindex), pba[45]);

            // SUBE
            for (int i = 0; i < 3; i++)
            {
                int offset = 0x22C90 + i * 0xEC + (0x7F000 * savindex);
                if (BitConverter.ToUInt64(savefile, offset) != 0)
                    getSlotFiller(offset, pba[46 + i]);
                else pba[46 + i].Image = null;
            }

            // Recoloring of a storage box slot (to not show for other storage boxes)
            if (colorizedslot < 32)
            {
                if (colorizedbox == C_BoxSelect.SelectedIndex)
                    pba[colorizedslot].BackgroundImage = colorizedcolor;
                else
                    pba[colorizedslot].BackgroundImage = null;
            }
        }
        public void setBoxNames()
        {
            int selectedbox = C_BoxSelect.SelectedIndex;    // precache selected box
            // Build ComboBox Dropdown Items
            try
            {
                C_BoxSelect.Items.Clear();
                for (int i = 0; i < 31; i++)
                {
                    string boxname = Encoding.Unicode.GetString(savefile, SaveGame.PCLayout + (0x7F000 * savindex) + 0x22 * i, 0x22);
                    C_BoxSelect.Items.Add(boxname);
                }
            }
            catch
            {
                for (int i = 1; i < 32; i++)
                    C_BoxSelect.Items.Add("Box " + i);
            }
            C_BoxSelect.SelectedIndex = selectedbox;    // restore selected box
        }
        private void setSAVLabel()
        {
            L_SAVINDEX.Text = (savindex + 1).ToString();
            RTB_S.Text += "\r\nLoaded Save File " + (savindex + 1).ToString();
        }
        private void getSAVOffsets()
        {
            // Get the save file offsets for the input game
            bool enableInterface = false;
            if (BitConverter.ToUInt32(savefile, 0x6A810 + 0x7F000 * savindex) == 0x42454546)
            {
                enableInterface = true;
                SaveGame = new SaveGames.SaveStruct("XY");
            }
            else
            {
                MessageBox.Show("Unrecognized Save File loaded.", "Error");
                SaveGame = new SaveGames.SaveStruct("Error");
            }

            // Enable Buttons
            GB_SAVtools.Enabled = B_JPEG.Enabled = B_BoxIO.Enabled = B_VerifyCHK.Enabled = B_VerifySHA.Enabled = B_SwitchSAV.Enabled
                = enableInterface;
        }
        private void getSlotFiller(int offset, PictureBox pb)
        {
            byte[] slotdata = new Byte[0xE8];
            Array.Copy(savefile, offset, slotdata, 0, 0xE8);    // Fill Our EKX Slot
            byte[] dslotdata = PKX.decryptArray(slotdata);

            ushort chk = 0;
            for (int i = 8; i < 232; i += 2) // Loop through the entire PKX
                chk += BitConverter.ToUInt16(dslotdata,i);

            if (chk != BitConverter.ToUInt16(dslotdata, 6) && !slotdata.SequenceEqual(new Byte[0xE8])) // Bad Egg
            {
                pb.Image = null;
                pb.BackColor = Color.Red;
                return;
            }
            else pb.BackColor = Color.Transparent;
            int species = BitConverter.ToInt16(dslotdata, 0x08); // Get Species
            uint isegg = (BitConverter.ToUInt32(dslotdata, 0x74) >> 30) & 1;

            int altforms = (dslotdata[0x1D] >> 3);
            int gender = (dslotdata[0x1D] >> 1) & 0x3;

            string file;
            
            if (species == 0)
                file = "_0";
            // if (isegg == 1)
            //   { file = "egg"; }
            else
            {
                file = "_" + species.ToString();
                if (altforms > 0) // Alt Form Handling
                    file = file + "_" + altforms.ToString();
                else if ((species == 521) && (gender == 1))   // Unfezant
                    file = file = "_" + species.ToString() + "f";
            }

            // Redrawing logic
            uint PID = BitConverter.ToUInt32(dslotdata, 0x18);
            ushort PSV = PKX.getPSV(PID);
            ushort TSV = (ushort)(BitConverter.ToUInt16(dslotdata, 0x0C) ^ BitConverter.ToUInt16(dslotdata, 0x0E));
            ushort XOR = (ushort)(TSV ^ PSV);

            Image baseImage = (Image)Properties.Resources.ResourceManager.GetObject(file);
            if (baseImage == null)
            {
                if (species < 722 && species != 0)
                {
                    baseImage = PKHeX.Util.LayerImage(
                        (Image)Properties.Resources.ResourceManager.GetObject("_" + species.ToString()),
                        (Image)Properties.Resources.unknown, 
                        0, 0, .5);
                }
                else 
                    baseImage = (Image)Properties.Resources.unknown;
            }
            if (species != 0 && isegg == 1)
            {
                file = "_0"; // Start with a partially transparent species 
                baseImage = PKHeX.Util.LayerImage((Image)Properties.Resources.ResourceManager.GetObject(file), baseImage, 0, 0, 0.33);
                file = "egg"; // Add the egg layer over-top.
                baseImage = PKHeX.Util.LayerImage(baseImage, (Image)Properties.Resources.ResourceManager.GetObject(file), 0, 0, 1);
            }
            if (species != 0 && XOR < 16)
            {   // Is Shiny
                // Redraw our image
                baseImage = PKHeX.Util.LayerImage(baseImage, Properties.Resources.rare_icon, 0, 0, 0.7);
            }
            if (species != 0 && BitConverter.ToUInt16(dslotdata, 0xA) > 0)
            {
                // Has Item
                int item = BitConverter.ToUInt16(dslotdata, 0xA);
                Image itemimg = (Image)Properties.Resources.ResourceManager.GetObject("item_"+item.ToString());
                if (itemimg == null) itemimg = Properties.Resources.helditem;
                // Redraw
                baseImage = PKHeX.Util.LayerImage(baseImage, itemimg, 22 + (15-itemimg.Width)/2, 15 + (15-itemimg.Height), 1);
            }

            pb.Image = baseImage;
        }
        private void getSlotColor(int slot, Image color)
        {
            PictureBox[] pba = {
                                    bpkx1, bpkx2, bpkx3, bpkx4, bpkx5, bpkx6,
                                    bpkx7, bpkx8, bpkx9, bpkx10,bpkx11,bpkx12,
                                    bpkx13,bpkx14,bpkx15,bpkx16,bpkx17,bpkx18,
                                    bpkx19,bpkx20,bpkx21,bpkx22,bpkx23,bpkx24,
                                    bpkx25,bpkx26,bpkx27,bpkx28,bpkx29,bpkx30,

                                    ppkx1, ppkx2, ppkx3, ppkx4, ppkx5, ppkx6,
                                    bbpkx1,bbpkx2,bbpkx3,bbpkx4,bbpkx5,bbpkx6,

                                    dcpkx1, dcpkx2, gtspkx, fusedpkx,subepkx1,subepkx2,subepkx3,
                                };

            for (int i = 0; i < pba.Length; i++)
                pba[i].BackgroundImage = null;

            if (slot < 32)
                colorizedbox = C_BoxSelect.SelectedIndex;

            pba[slot].BackgroundImage = color;
            colorizedcolor = color;
            colorizedslot = slot;
        }
        private void getBox(object sender, EventArgs e)
        {
            setPKXBoxes();
        }
        private void getTSV(object sender, EventArgs e)
        {
            uint TID = Util.ToUInt32(TB_TID.Text);
            uint SID = Util.ToUInt32(TB_SID.Text);
            uint tsv = PKX.getTSV((ushort)TID, (ushort)SID);
            Tip1.SetToolTip(this.TB_TID, "TSV: " + tsv.ToString("0000"));
            Tip2.SetToolTip(this.TB_SID, "TSV: " + tsv.ToString("0000"));

            uint PID = Util.getHEXval(TB_PID);
            uint psv = PKX.getPSV(PID);
            Tip3.SetToolTip(this.TB_PID, "PSV: " + psv.ToString("0000"));
        }
        private void Menu_DumpLoadBoxes_Click(object sender, EventArgs e)
        {
            DialogResult dr = MessageBox.Show("Press Yes to Import All\r\nPress No to Dump All\r\nPress Cancel to abort.", "Alert", MessageBoxButtons.YesNoCancel);
            if (dr != DialogResult.Cancel)
            {
                string exepath = System.Windows.Forms.Application.StartupPath;
                string path = "";
                {
                    int offset = SaveGame.Box;
                    int size = 232;
                    if (dr == DialogResult.Yes) // Import
                    {
                        if (Directory.Exists(Path.Combine(exepath, "db")))
                        {
                            DialogResult ld = MessageBox.Show("Load from PKHeX's database?", "Alert", MessageBoxButtons.YesNo);
                            if (ld == DialogResult.Yes)
                                path = Path.Combine(exepath, "db");
                            else if (ld == DialogResult.No)
                            {
                                // open folder dialog
                                FolderBrowserDialog fbd = new FolderBrowserDialog();
                                if (fbd.ShowDialog() == DialogResult.OK)
                                    path = fbd.SelectedPath;
                            }
                            else return;
                        }
                        else
                        {
                            // open folder dialog
                            FolderBrowserDialog fbd = new FolderBrowserDialog();
                            if (fbd.ShowDialog() == DialogResult.OK)
                                path = fbd.SelectedPath;
                        }
                        loadBoxesFromDB(path);
                    }
                    else if (dr == DialogResult.No)
                    {
                        // Dump all of box content to files.
                        {
                            DialogResult ld = MessageBox.Show("Save to PKHeX's database?", "Alert", MessageBoxButtons.YesNo);
                            if (ld == DialogResult.Yes)
                            {
                                path = Path.Combine(exepath, "db");
                                if (!Directory.Exists(path))
                                    Directory.CreateDirectory(path);
                            }
                            else if (ld == DialogResult.No)
                            {
                                // open folder dialog
                                FolderBrowserDialog fbd = new FolderBrowserDialog();
                                if (fbd.ShowDialog() == DialogResult.OK)
                                    path = fbd.SelectedPath;
                            }
                            else return;
                        }
                        for (int i = 0; i < 31 * 30 * size; i += size)
                        {
                            byte[] ekxdata = new Byte[size];
                            Array.Copy(savefile, offset + i, ekxdata, 0, size);
                            byte[] pkxdata = PKX.decryptArray(ekxdata);


                            int species = BitConverter.ToInt16(pkxdata, 0x08);
                            if (species == 0) continue;
                            uint chk = BitConverter.ToUInt16(pkxdata, 0x06);
                            uint EC = BitConverter.ToUInt32(pkxdata, 0);
                            uint IV32 = BitConverter.ToUInt32(pkxdata, 0x74);

                            string nick = "";
                            if (Convert.ToBoolean((IV32 >> 31) & 1))
                                nick = Util.TrimFromZero(Encoding.Unicode.GetString(pkxdata, 0x40, 24)) + " (" + specieslist[species] + ")";
                            else
                                nick = specieslist[species];
                            if (Convert.ToBoolean((IV32 >> 30) & 1))
                                nick += " (" + eggname + ")";

                            string isshiny = "";
                            int gamevers = pkxdata[0xDF];

                            uint PID = BitConverter.ToUInt32(pkxdata, 0x18);
                            uint UID = (PID >> 16);
                            uint LID = (PID & 0xFFFF);
                            uint PSV = UID ^ LID;
                            uint TSV = Util.ToUInt32(TB_TID.Text) ^ Util.ToUInt32(TB_SID.Text);
                            uint XOR = TSV ^ PSV;
                            if (XOR < 16) // Is Shiny
                                isshiny = " ★";

                            string savedname =
                                species.ToString("000") + isshiny + " - "
                                + nick + " - "
                                + chk.ToString("X4") + EC.ToString("X8")
                                + ".pk6";
                            Array.Resize(ref pkxdata, 232);
                            if (!File.Exists(Path.Combine(path, savedname)))
                                File.WriteAllBytes(Path.Combine(path, Util.CleanFileName(savedname)), pkxdata);
                        }
                    }
                }
            }
        }
        private void loadBoxesFromDB(string path)
        {
            if (path == "") return;
            int offset = SaveGame.Box;
            int ctr = C_BoxSelect.SelectedIndex * 30;
            int pastctr = 0;

            // Clear out the box data array.
            // Array.Clear(savefile, offset, size * 30 * 31);
            if (MessageBox.Show("Clear subsequent boxes when importing data?\n\nIf you only want to overwrite for new data, press no.","Alert",MessageBoxButtons.YesNo) == DialogResult.Yes)
            {
                byte[] ezeros = PKX.encryptArray(new Byte[232]);
                for (int i = ctr; i < 30 * 31; i++)
                    Array.Copy(ezeros, 0, savefile, offset + i * 232, 232);
            }
            string[] filepaths = Directory.GetFiles(path, "*.*", SearchOption.TopDirectoryOnly);
            var Converter = new pk2pk();

            for (int i = 0; i < filepaths.Length; i++)
            {
                long len = new FileInfo(filepaths[i]).Length;
                if (len > 260) continue;
                else if (
                       len != 232 && len != 260 // 6th Gen
                    && len != 136 && len != 220 && len != 236 // 5th Gen
                    && len != 100 && len != 80) // 4th Gen
                    continue;
                string name = filepaths[i];
                byte[] data = new Byte[232];
                string ext = Path.GetExtension(filepaths[i]);
                if (ext == ".pkm" || ext == ".3gpkm" || ext == ".pk3" || ext == ".pk4" || ext == ".pk5")
                {
                    // Verify PKM (decrypted)
                    byte[] input = File.ReadAllBytes(filepaths[i]);
                    if (!PKX.verifychk(input))
                        continue;
                    else
                    {
                        try // to convert g5pkm
                        { data = PKX.encryptArray(Converter.ConvertPKM(input, savefile, savindex)); pastctr++; }
                        catch 
                        { continue; }
                    }
                }
                else if (ext == ".pkx" || ext == ".pk6")
                {
                    byte[] input = File.ReadAllBytes(filepaths[i]);
                    if ((BitConverter.ToUInt16(input, 0xC8) == 0) && (BitConverter.ToUInt16(input,0x58) == 0))
                    {
                        if (BitConverter.ToUInt16(input, 0x8) == 0) // if species = 0
                            continue;
                        Array.Resize(ref input, 232);

                        ushort chk = 0;
                        for (int z = 8; z < 232; z += 2) // Loop through the entire PKX
                            chk += BitConverter.ToUInt16(input,z);
                        if (chk != BitConverter.ToUInt16(input, 0x6)) continue;
                        data = PKX.encryptArray(input);
                    }
                }
                else if (ext == ".ekx" || ext == ".ek6")
                {
                    byte[] input = File.ReadAllBytes(filepaths[i]);
                    Array.Resize(ref input, 232);
                    Array.Copy(input, data, 232);
                    // check if it is good data
                    byte[] decrypteddata = PKX.decryptArray(input);

                    if (!(BitConverter.ToUInt16(decrypteddata, 0xC8) == 0) && !(BitConverter.ToUInt16(decrypteddata, 0x58) == 0))
                        continue; // don't allow improperly encrypted files. they must be encrypted properly.
                    else if (BitConverter.ToUInt16(decrypteddata, 0x8) == 0) // if species = 0
                        continue;

                    ushort chk = 0;
                    for (int z = 8; z < 232; z += 2) // Loop through the entire PKX
                        chk += BitConverter.ToUInt16(decrypteddata, z);
                    if (chk != BitConverter.ToUInt16(decrypteddata, 0x6)) continue;
                }
                else continue;
                Array.Copy(data, 0, savefile, offset + ctr * 232, 232);
                setPokedex(PKX.decryptArray(data)); // Set the Pokedex data
                ctr++;
                if (ctr == 30 * 31) break; // break out if we have written all 31 boxes
            }
            if (ctr > 0) // if we've written at least one pk6 in, go ahead and make sure the window is stretched.
            {
                if (Width < Height) // expand if boxes aren't visible
                {
                    this.Width = largeWidth;
                    tabBoxMulti.Enabled = true;
                    tabBoxMulti.SelectedIndex = 0;
                }
                setPKXBoxes();
                string result = "Loaded " + ctr + " files to boxes.";
                if (pastctr > 0)
                    result += "\n\nConversion successful for " + pastctr + " past generation files.";
                MessageBox.Show(result, "Alert");
            }
        }
        // Subfunction Save Buttons // 
        private void B_OpenWondercards_Click(object sender, EventArgs e)
        {
            // Open Wondercard Menu
            PKHeX.SAV_Wondercard sb32 = new PKHeX.SAV_Wondercard(this);
            sb32.ShowDialog();
        }
        private void B_OpenBoxLayout_Click(object sender, EventArgs e)
        {
            // Open Box Layout Menu
            PKHeX.SAV_BoxLayout sb21 = new PKHeX.SAV_BoxLayout(this);
            sb21.ShowDialog();
            setBoxNames();
            setPKXBoxes();
        }
        private void B_OpenTrainerInfo_Click(object sender, EventArgs e)
        {
            PKHeX.SAV_Trainer sb13 = new PKHeX.SAV_Trainer(this);
            sb13.ShowDialog();
        }
        private void B_OpenPokepuffs_Click(object sender, EventArgs e)
        {
            PKHeX.SAV_Pokepuff sb11 = new PKHeX.SAV_Pokepuff(this);
            sb11.ShowDialog();
        }
        private void B_OpenItemPouch_Click(object sender, EventArgs e)
        {
            PKHeX.SAV_Inventory sb12 = new PKHeX.SAV_Inventory(this);
            sb12.ShowDialog();
        }
        private void B_OpenBerryField_Click(object sender, EventArgs e)
        {
            if (savegame_oras)
            {
                DialogResult dr = MessageBox.Show("No editing support for ORAS :(\n\nRepopulate all with random berries?","Alert",MessageBoxButtons.YesNo);
                if (dr == DialogResult.Yes)
                {
                    // Randomize the trees.
                    int offset = 0x1C400 + 0x5400 + savindex * 0x7F000;
                    byte[] ready = new byte[] { 0x05, 0x00, 0x00, 0x00, 0x00, 0x00, 0xFF, 0xFF, 0x00, 0x00, 0x80, 0x40, 0x01, 0x00, 0x00, 0x00, };
                    int[] itemlist = new int[] 
                    {
                        0,149,150,151,152,153,154,155,156,157,158,159,160,161,162,
                        163,164,165,166,167,168,169,170,171,172,173,174,175,176,177,
                        178,179,180,181,182,183,184,185,186,187,188,189,190,191,192,
                        193,194,195,196,197,198,199,200,201,202,203,204,205,206,207,
                        208,209,210,211,212,686,687,688,
                    };
                    for (int i = 0; i < 90; i++)
                    {
                        Array.Copy(ready, 0, savefile, offset + 0x10 * i, 0x10);
                        Array.Copy(BitConverter.GetBytes(itemlist[Util.rnd32() % itemlist.Length]), 0, savefile, offset + 0x10 * i + 6, 2);
                    }
                }
            }
            else 
                (new PKHeX.SAV_BerryField(this, SaveGame.BerryField)).ShowDialog();
        }
        private void B_OpenEventFlags_Click(object sender, EventArgs e)
        {
            // Open Flag Menu
            if (savegame_oras) (new PKHeX.SAV_EventFlagsORAS(this)).ShowDialog();
            else (new PKHeX.SAV_EventFlagsXY(this)).ShowDialog();
        }
        private void B_OpenSuperTraining_Click(object sender, EventArgs e)
        {
            // Open ST Menu
            SAV_SuperTrain supertrain = new PKHeX.SAV_SuperTrain(this);
            supertrain.ShowDialog();
        }
        private void B_OpenOPowers_Click(object sender, EventArgs e)
        {
            // Open O-Power Menu
            if (savegame_oras)
            {
                DialogResult dr = MessageBox.Show("No editing support for ORAS :(\n\nMax O-Powers with a working code?","Alert",MessageBoxButtons.YesNo);
                if (dr == DialogResult.Yes)
                {
                    byte[] maxoras = new byte[] 
                    { 
                        0x00, 0x01, 0x01, 0x01,
                        0x01, 0x00, 0x01, 0x01,
                        0x01, 0x01, 0x00, 0x01,
                        0x01, 0x01, 0x01, 0x00,
                        0x01, 0x01, 0x01, 0x01,
                        0x00, 0x01, 0x01, 0x01,
                        0x01, 0x00, 0x01, 0x01,
                        0x01, 0x01, 0x01, 0x01,
                        0x01, 0x01, 0x01, 0x01,
                        0x01, 0x01, 0x00, 0x01,
                        0x01, 0x01, 0x01, 0x00,
                        0x01, 0x01, 0x01, 0x01,
                        0x01, 0x01, 0x01, 0x01,
                        0x01, 0x01, 0x01, 0x01,
                        0x01, 0x01, 0x01, 0x01,
                        0x01, 0x01, 0x01, 0x01,
                        0x01, 0x00, 0x00, 0x00, 
                    };
                    Array.Copy(maxoras, 0, savefile, 0x17400 + 0x5400 + 0x7F000 * savindex, 0x44);
                }
                return;
            }
            SAV_OPower opower = new PKHeX.SAV_OPower(this);
            opower.ShowDialog();
        }
        private void B_OpenPokedex_Click(object sender, EventArgs e)
        {
            // Open Pokedex Menu
            if (savegame_oras)
            {
                if (ModifierKeys == Keys.Alt)
                    (new PKHeX.SAV_PokedexORAS(this)).ShowDialog();
                else
                {
                    DialogResult dr = MessageBox.Show("No editing support for ORAS :(\nNot enough research has been done.\n\nSet every bitflag in the Pokedex?\nWarning: Not reversible until full editing comes out (no eta).", "Alert", MessageBoxButtons.YesNo);
                    if (dr == DialogResult.Yes)
                    {
                        // Native Byte Writing
                        for (int i = 0; i < 0x58; i++)
                            savefile[0x7F000 * savindex + 0x1A400 + 8 + i] = 0xFF;
                        Array.Copy(BitConverter.GetBytes(0x0001FFFF), 0, savefile, 0x7F000 * savindex + 0x5400 + 0x15060, 4);

                        // Midsection Writing
                        {
                            // starting at 0x15068;
                            #region Payload
                            uint[] payload = new uint[] { 
                                    0x8FFFFFFF, // 20015068  
                                    0xFFFFFFFF, // 2001506C 
                                    0xFFFFFFFF, // 20015070 
                                    0xF7FAFFFF, // 20015074 
                                    0xFFFFFFFF, // 20015078 
                                    0xFFFFFFFF, // 2001507C 
                                    0xFFFFFFFF, // 20015080 
                                    0xFFFCDFFF, // 20015084 
                                    0xFFFFFFFF, // 20015088 
                                    0xFDFFFFFF, // 2001508C 
                                    0xFFFFFFFF, // 20015090 
                                    0xF7FFFFFF, // 20015094 
                                    0x6FFFFFFF, // 20015098 
                                    0xFF7FFFFF, // 2001509C 
                                    0xDFFFFFFF, // 200150A0 
                                    0xFFFFFF7F, // 200150A4 
                                    0xFFFFFFFF, // 200150A8 
                                    0xFFFFFFE7, // 200150AC 
                                    0xFFFFFFFF, // 200150B0 
                                    0xFFCFFFFF, // 200150B4 
                                    0x8FFFFFFF, // 200150B8 
                                    0xFFFFFFFF, // 200150BC 
                                    0x0001FFFF, // 200150C0 
                                    0x00000000, // 200150C4 
                                    0x7FFFFFFF, // 200150C8 
                                    0xFFFFFFFC, // 200150CC 
                                    0xFFFCFFFF, // 200150D0 
                                    0x7E7FF9E7, // 200150D4 
                                    0xFF9C7EF7, // 200150D8 
                                    0xFFFFFFFF, // 200150DC 
                                    0xFFFFFEFF, // 200150E0 
                                    0xF8E3E6FF, // 200150E4 
                                    0xFFFFFFFF, // 200150E8 
                                    0xFEFFFFF7, // 200150EC 
                                    0xFF3CFFFF, // 200150F0 
                                    0x081FFFFF, // 200150F4 
                                    0xDFFFFFFC, // 200150F8 
                                    0xFFE7FFFF, // 200150FC 
                                    0x39FFDFFF, // 20015100 
                                    0xFFFFC090, // 20015104 
                                    0xF9FFFFFF, // 20015108 
                                    0xFFFFFFFF, // 2001510C 
                                    0xFE3FFFFF, // 20015110 
                                    0x1FF39FBF, // 20015114 
                                    0xFFFFFE00, // 20015118 
                                    0xBFFFFFFF, // 2001511C 
                                    0x000007FF, // 10015120 
                                    0x00000000, // 
                                    0x8FFFFFFF, // 20015128 
                                    0xFFFFFFFF, // 2001512C 
                                    0xFFFFFFFF, // 20015130 
                                    0xF7FAFFFF, // 20015134 
                                    0xFFFFFFFF, // 20015138 
                                    0xFFFFFFFF, // 2001513C 
                                    0xFFFFFFFF, // 20015140 
                                    0xFFFCDFFF, // 20015144 
                                    0xFFFFFFFF, // 20015148 
                                    0xFDFFFFFF, // 2001514C 
                                    0xFFFFFFFF, // 20015150 
                                    0xF7FFFFFF, // 20015154 
                                    0x6FFFFFFF, // 20015158 
                                    0xFF7FFFFF, // 2001515C 
                                    0xDFFFFFFF, // 20015160 
                                    0xFFFFFF7F, // 20015164 
                                    0xFFFFFFFF, // 20015168 
                                    0xFFFFFFE7, // 2001516C 
                                    0xFFFFFFFF, // 20015170 
                                    0xFFCFFFFF, // 20015174 
                                    0x8FFFFFFF, // 20015178 
                                    0xFFFFFFFF, // 2001517C 
                                    0x0001FFFF, // 20015180 
                                    0x00000000, // 20015184 
                                    0x7FFFFFFF, // 20015188 
                                    0xFFFFFFFC, // 2001518C 
                                    0xFFFCFFFF, // 20015190 
                                    0x7E7FF9E7, // 20015194 
                                    0xFF9C7EF7, // 20015198 
                                    0xFFFFFFFF, // 2001519C 
                                    0xFFFFFEFF, // 200151A0 
                                    0xF8E3E6FF, // 200151A4 
                                    0xFFFFFFFF, // 200151A8 
                                    0xFEFFFFF7, // 200151AC 
                                    0xFF3CFFFF, // 200151B0 
                                    0x081FFFFF, // 200151B4 
                                    0xDFFFFFFC, // 200151B8 
                                    0xFFE7FFFF, // 200151BC 
                                    0x39FFDFFF, // 200151C0 
                                    0xFFFFC090, // 200151C4 
                                    0xF9FFFFFF, // 200151C8 
                                    0xFFFFFFFF, // 200151CC 
                                    0xFE3FFFFF, // 200151D0 
                                    0x1FF39FBF, // 200151D4 
                                    0xFFFFFE00, // 200151D8 
                                    0xBFFFFFFF, // 200151DC 
                                    0x000007FF, // 100151E0 
                                    0x00000000, // 
                                    0x8FFFFFFF, // 200151E8 
                                    0xFFFFFFFF, // 200151EC 
                                    0xFFFFFFFF, // 200151F0 
                                    0xF7FAFFFF, // 200151F4 
                                    0xFFFFFFFF, // 200151F8 
                                    0xFFFFFFFF, // 200151FC 
                                    0xFFFFFFFF, // 20015200 
                                    0xFFFCDFFF, // 20015204 
                                    0xFFFFFFFF, // 20015208 
                                    0xFDFFFFFF, // 2001520C 
                                    0xFFFFFFFF, // 20015210 
                                    0xF7FFFFFF, // 20015214 
                                    0x6FFFFFFF, // 20015218 
                                    0xFF7FFFFF, // 2001521C 
                                    0xDFFFFFFF, // 20015220 
                                    0xFFFFFF7F, // 20015224 
                                    0xFFFFFFFF, // 20015228 
                                    0xFFFFFFE7, // 2001522C 
                                    0xFFFFFFFF, // 20015230 
                                    0xFFCFFFFF, // 20015234 
                                    0x8FFFFFFF, // 20015238 
                                    0xFFFFFFFF, // 2001523C 
                                    0x0001FFFF, // 20015240 
                                    0x00000000, // 20015244 
                                    0x7FFFFFFF, // 20015248 
                                    0xFFFFFFFC, // 2001524C 
                                    0xFFFCFFFF, // 20015250 
                                    0x7E7FF9E7, // 20015254 
                                    0xFF9C7EF7, // 20015258 
                                    0xFFFFFFFF, // 2001525C 
                                    0xFFFFFEFF, // 20015260 
                                    0xF8E3E6FF, // 20015264 
                                    0xFFFFFFFF, // 20015268 
                                    0xFEFFFFF7, // 2001526C 
                                    0xFF3CFFFF, // 20015270 
                                    0x081FFFFF, // 20015274 
                                    0xDFFFFFFC, // 20015278 
                                    0xFFE7FFFF, // 2001527C 
                                    0x39FFDFFF, // 20015280 
                                    0xFFFFC090, // 20015284 
                                    0xF9FFFFFF, // 20015288 
                                    0xFFFFFFFF, // 2001528C 
                                    0xFE3FFFFF, // 20015290 
                                    0x1FF39FBF, // 20015294 
                                    0xFFFFFE00, // 20015298 
                                    0xBFFFFFFF, // 2001529C 
                                    0x000007FF, // 100152A0 
                                    0x00000000, // 
                                    0x8FFFFFFF, // 200152A8 
                                    0xFFFFFFFF, // 200152AC 
                                    0xFFFFFFFF, // 200152B0 
                                    0xF7FAFFFF, // 200152B4 
                                    0xFFFFFFFF, // 200152B8 
                                    0xFFFFFFFF, // 200152BC 
                                    0xFFFFFFFF, // 200152C0 
                                    0xFFFCDFFF, // 200152C4 
                                    0xFFFFFFFF, // 200152C8 
                                    0xFDFFFFFF, // 200152CC 
                                    0xFFFFFFFF, // 200152D0 
                                    0xF7FFFFFF, // 200152D4 
                                    0x6FFFFFFF, // 200152D8 
                                    0xFF7FFFFF, // 200152DC 
                                    0xDFFFFFFF, // 200152E0 
                                    0xFFFFFF7F, // 200152E4 
                                    0xFFFFFFFF, // 200152E8 
                                    0xFFFFFFE7, // 200152EC 
                                    0xFFFFFFFF, // 200152F0 
                                    0xFFCFFFFF, // 200152F4 
                                    0x8FFFFFFF, // 200152F8 
                                    0xFFFFFFFF, // 200152FC 
                                    0x0001FFFF, // 20015300 
                                    0x00000000, // 20015304 
                                    0x7FFFFFFF, // 20015308 
                                    0xFFFFFFFC, // 2001530C 
                                    0xFFFCFFFF, // 20015310 
                                    0x7E7FF9E7, // 20015314 
                                    0xFF9C7EF7, // 20015318 
                                    0xFFFFFFFF, // 2001531C 
                                    0xFFFFFEFF, // 20015320 
                                    0xF8E3E6FF, // 20015324 
                                    0xFFFFFFFF, // 20015328 
                                    0xFEFFFFF7, // 2001532C 
                                    0xFF3CFFFF, // 20015330 
                                    0x081FFFFF, // 20015334 
                                    0xDFFFFFFC, // 20015338 
                                    0xFFE7FFFF, // 2001533C 
                                    0x39FFDFFF, // 20015340 
                                    0xFFFFC090, // 20015344 
                                    0xF9FFFFFF, // 20015348 
                                    0xFFFFFFFF, // 2001534C 
                                    0xFE3FFFFF, // 20015350 
                                    0x1FF39FBF, // 20015354 
                                    0xFFFFFE00, // 20015358 
                                    0xBFFFFFFF, // 2001535C 
                                    0x000007FF, // 10015360 
                                };
                            #endregion
                            for (int i = 0; i < payload.Length; i++)
                                Array.Copy(BitConverter.GetBytes(payload[i]), 0, savefile, 0x7F000 * savindex + 0x5400 + 0x15068 + 4 * i, 4);
                        }

                        // Language Writing
                        for (int i = 0; i < 0x9D; i++)
                            Array.Copy(BitConverter.GetBytes(0xFFFFFFFF),0,savefile,0x7F000 * savindex + 0x5400 + 0x15400 + 4 * i, 4);
                        Array.Copy(BitConverter.GetBytes(0x007FFFFF),0,savefile,0x7F000 * savindex + 0x5400 + 0x15674, 4);

                        // Encounter Count Writing (999*all species)
                        for (int i = 0; i < 0x2D1; i++)
                            Array.Copy(BitConverter.GetBytes(999), 0, savefile, 0x7F000 * savindex + 0x5400 + 0x15686 + 8 + i * 2, 2);
                    }
                }
            }
            else (new PKHeX.SAV_PokedexXY(this)).ShowDialog();
        }
        private void B_OUTPasserby_Click(object sender, EventArgs e)
        {
            string result = "";
            result += "PSS List\n\n";
            string[] headers = {
                                   "PSS Data - Friends",
                                   "PSS Data - Acquaintances",
                                   "PSS Data - Passerby",
                               };
            int offset = savindex * 0x7F000 + SaveGame.PSS;
            for (int g = 0; g < 3; g++)
            {
                result += "----\n" + headers[g] + "\n" + "----\n" + "\n";
                uint count = BitConverter.ToUInt32(savefile,offset + 0x4E20);
                int r_offset = offset;

                for (int i = 0; i < 100; i++)
                {
                    ulong unkn = BitConverter.ToUInt64(savefile, r_offset);
                    if (unkn == 0) break;

                    string otname = Util.TrimFromZero(Encoding.Unicode.GetString(savefile, r_offset + 8, 0x1A));
                    string message = Util.TrimFromZero(Encoding.Unicode.GetString(savefile, r_offset + 0x22, 0x22));

                    // Trim terminated

                    uint unk1 = BitConverter.ToUInt32(savefile, r_offset + 0x44);
                    ulong unk2 = BitConverter.ToUInt64(savefile, r_offset + 0x48);
                    uint unk3 = BitConverter.ToUInt32(savefile, r_offset + 0x50);
                    uint unk4 = BitConverter.ToUInt16(savefile, r_offset + 0x54);
                    byte region = savefile[r_offset + 0x56];
                    byte country = savefile[r_offset + 0x57];
                    byte _3dsreg = savefile[r_offset + 0x58];
                    byte _lang = savefile[r_offset + 0x59];
                    byte game = savefile[r_offset + 0x5A];
                    ulong outfit = BitConverter.ToUInt64(savefile, r_offset + 0x5C);
                    int favpkm = BitConverter.ToUInt16(savefile, r_offset + 0x9C) & 0x7FF;
                    string gamename;
                    if (game == 24)
                        gamename = "X";
                    else if (game == 25)
                        gamename = "Y";
                    else if(game == 26)
                        gamename = "AS";
                    else if (game == 27)
                        gamename = "OR";
                    else gamename = "UNK GAME";
                    result +=
                        "OT: " + otname + "\n" +
                        "Message: " + message + "\n" +
                        "Game: " + gamename + "\n" +
                        "Country ID: " + country + "\n" + 
                        "Region ID: " + region + "\n" +
                        "Favorite: " + specieslist[favpkm] + "\n";

                    result += "\n";
                    r_offset += 0xC8;
                }
                offset += 0x5000;
            }
            RTB_T.Text = result;
            RTB_T.Font = new Font("Courier New", 8);
            tabBoxMulti.SelectedIndex = 3;
        }
        private void B_OUTHallofFame_Click(object sender, EventArgs e)
        {
            // Open HoF Menu
            SAV_HallOfFame halloffame = new PKHeX.SAV_HallOfFame(this);
            halloffame.ShowDialog();
        }
        private void B_OpenSecretBase_Click(object sender, EventArgs e)
        {
            // Open Secret Base Menu
            SAV_SecretBase secretbase = new PKHeX.SAV_SecretBase(this);
            secretbase.ShowDialog();
        }

        private void B_OpenTemp_Click(object sender, EventArgs e)
        {
            string path;
            if (ModifierKeys == Keys.Control)
            {
                path = Util.GetCacheFolder();
                if (Directory.Exists(path))
                    System.Diagnostics.Process.Start("explorer.exe", @path);
                else
                    MessageBox.Show("Can't find the cache folder.", "Alert");
            }
            else
            {
                path = Util.GetTempFolder();
                if (Directory.Exists(Path.Combine(path, "root")))
                    System.Diagnostics.Process.Start("explorer.exe", @Path.Combine(path, "root"));
                else if (Directory.Exists(path))
                    System.Diagnostics.Process.Start("explorer.exe", @path);
                else { MessageBox.Show("Can't find the temporary file.\n\nMake sure the Cyber Gadget software is paused.", "Alert"); }
            }
        }
        private void B_SwitchSAV_Click(object sender, EventArgs e)
        {
            DialogResult switchsav = MessageBox.Show("Current Savefile is Save" + ((savindex + 1)).ToString() + ". Would you like to switch to Save" + ((savindex + 1) % 2 + 1).ToString() + "?", "Prompt", MessageBoxButtons.YesNo);
            if (switchsav == DialogResult.Yes)
            {
                savindex = (savindex + 1) % 2;
                setBoxNames();
                setPKXBoxes();
                setSAVLabel();
            }
        }
        private void B_JPEG_Click(object sender, EventArgs e)
        {
            int offset = 0x7F000 * savindex + SaveGame.JPEG;

            string filename = Encoding.Unicode.GetString(savefile, offset + 0, 0x1A).Replace("\0", string.Empty);
            filename += "'s picture";
            offset += 0x54;
            if (savefile[offset] != 0xFF)
            {
                MessageBox.Show("No PGL picture data found!", "Error");
                return;
            }
            int length = 0xE004;

            byte[] jpeg = new Byte[length];
            Array.Copy(savefile, offset, jpeg, 0, length);
            SaveFileDialog savejpeg = new SaveFileDialog();
            savejpeg.FileName = filename;
            savejpeg.Filter = "JPEG|*.jpeg";
            if (savejpeg.ShowDialog() == DialogResult.OK)
            {
                string path = savejpeg.FileName;
                if (File.Exists(path))
                {
                    // File already exists, save a .bak
                    byte[] backupfile = File.ReadAllBytes(path);
                    File.WriteAllBytes(path + ".bak", backupfile);
                }
                File.WriteAllBytes(path, jpeg);
            }
        }
        private void B_BoxIO_Click(object sender, EventArgs e)
        {
            // Allow Import/Export of Boxes
            PKHeX.SAV_BoxIO boxio = new PKHeX.SAV_BoxIO(this, SaveGame.Box, SaveGame.PCLayout);
            boxio.ShowDialog();
        }        
        #endregion

        // Language Translation
        private void changeMainLanguage(object sender, EventArgs e)
        {
            if (init)
                buff = preparepkx(buff); // get data currently in form

            Menu_Options.DropDown.Close();
            InitializeStrings();
            InitializeLanguage();
            TranslateInterface("Form1");
            populateFields(buff); // put data back in form
        }
        private void InitializeStrings()
        {
            string[] lang_val = { "en", "ja", "fr", "it", "de", "es", "ko" };
            curlanguage = lang_val[CB_MainLanguage.SelectedIndex];
            
            string l = curlanguage;
            natures = Util.getStringList("Natures", l);
            types = Util.getStringList("Types", l);
            abilitylist = Util.getStringList("Abilities", l);
            movelist = Util.getStringList("Moves", l);
            itemlist = Util.getStringList("Items", l);
            characteristics = Util.getStringList("Character", l);
            specieslist = Util.getStringList("Species", l);
            forms = Util.getStringList("Forms", l);
            memories = Util.getStringList("Memories", l);
            genloc = Util.getStringList("GenLoc", l);
            trainingbags = Util.getStringList("TrainingBag", l);
            trainingstage = Util.getStringList("SuperTraining", l);
            puffs = Util.getStringList("Puff", l);
            itempouch = Util.getStringList("ItemPouch", l);
            wallpapernames = Util.getStringList("Wallpaper", l);

            // Fix Item Names (Duplicate entries)
            itemlist[456] += " (OLD)"; // S.S. Ticket
            itemlist[463] += " (OLD)"; // Storage Key
            itemlist[478] += " (OLD)"; // Basement Key
            itemlist[626] += " (2)"; // Xtransceiver
            itemlist[629] += " (2)"; // DNA Splicers
            itemlist[637] += " (2)"; // Dropped Item
            itemlist[707] += " (2)"; // Travel Trunk
            itemlist[713] += " (2)"; // Alt Bike
            itemlist[714] += " (2)"; // Holo Caster
            itemlist[729] += " (1)"; // Meteorite
            itemlist[740] += " (2)"; // Contest Costume
            itemlist[751] += " (2)"; // Meteorite
            itemlist[771] += " (3)"; // Meteorite
            itemlist[772] += " (4)"; // Meteorite

            // Get the Egg Name and then replace it with --- for the comboboxes.
            eggname = specieslist[0];
            specieslist[0] = "---";

            // Get the met locations... for all of the games...
            metHGSS_00000 = Util.getStringList("hgss_00000", l);
            metHGSS_02000 = Util.getStringList("hgss_02000", l);
            metHGSS_03000 = Util.getStringList("hgss_03000", l);

            metBW2_00000 = Util.getStringList("bw2_00000", l);
            metBW2_30000 = Util.getStringList("bw2_30000", l);
            metBW2_40000 = Util.getStringList("bw2_40000", l);
            metBW2_60000 = Util.getStringList("bw2_60000", l);

            metXY_00000 = Util.getStringList("xy_00000", l);
            metXY_30000 = Util.getStringList("xy_30000", l);
            metXY_40000 = Util.getStringList("xy_40000", l);
            metXY_60000 = Util.getStringList("xy_60000", l);

            // Fix up some of the Location strings to make them more descriptive:
            metHGSS_02000[1] += " (NPC)";         // Anything from an NPC
            metHGSS_02000[2] += " ("+eggname+")"; // Egg From Link Trade
            metBW2_00000[36] = metBW2_00000[84] + "/" + metBW2_00000[36]; // Cold Storage in BW = PWT in BW2

            // BW2 Entries from 76 to 105 are for Entralink in BW
            for (int i = 76; i < 106; i++)
                metBW2_00000[i] = metBW2_00000[i] + "●";

            // Localize the Poketransfer to the language (30001)
            string[] ptransp = {"Poké Transfer", "ポケシフター","Poké Fret","Pokétrasporto","Poképorter","Pokétransfer","포케시프터",};
            metBW2_30000[1-1] = ptransp[CB_MainLanguage.SelectedIndex];
            metBW2_30000[2-1] += " (NPC)";              // Anything from an NPC
            metBW2_30000[3-1] += " (" + eggname + ")";  // Egg From Link Trade

            // Zorua/Zoroark events
            metBW2_30000[10-1] = specieslist[251] + " (" + specieslist[570] + " 1)"; // Celebi's Zorua Event
            metBW2_30000[11-1] = specieslist[251] + " (" + specieslist[570] + " 2)"; // Celebi's Zorua Event
            metBW2_30000[12-1] = specieslist[571] + " (" + "1)"; // Zoroark
            metBW2_30000[13-1] = specieslist[571] + " (" + "2)"; // Zoroark

            metBW2_60000[3-1] += " (" + eggname + ")";  // Egg Treasure Hunter/Breeder, whatever...

            metXY_30000[0] += " (NPC)";                // Anything from an NPC
            metXY_30000[1] += " (" + eggname + ")";    // Egg From Link Trade

            // Set the first entry of a met location to "" (nothing)
            // Fix (None) tags
            abilitylist[0] = itemlist[0] = movelist[0] = metXY_00000[0] = metBW2_00000[0] = metHGSS_00000[0] = "(" + itemlist[0] + ")";

            // Force an update to the met locations
            origintrack = "";

            updateIVs(null, null); // Prompt an update for the characteristics
        }

        // Drag & Drop within Box
        private void pbBoxSlot_MouseDown(object sender, MouseEventArgs e)
        {
            PictureBox pb = (PictureBox)(sender);
            if (pb.Image == null)
                return;

            int slot = getSlot(sender);
            int offset = getPKXOffset(slot);
            if (e.Button == MouseButtons.Left && e.Clicks == 1)
            {
                Array.Copy(savefile, offset, pkm_from, 0, 0xE8);
                pkm_from_offset = offset;
                (sender as PictureBox).DoDragDrop(pkm_from, DragDropEffects.Move);
            }
        }
        private void pbBoxSlot_DragDrop(object sender, DragEventArgs e)
        {
            string[] files = (string[])e.Data.GetData(DataFormats.FileDrop);
            if (files != null)
                if (files.Length > 0) openQuick(files[0]);
            PictureBox pb = (PictureBox)(sender);
            int slot = getSlot(sender);
            int offset = getPKXOffset(slot);

            if (ModifierKeys == Keys.Alt)
                Array.Copy(PKX.encryptArray(new Byte[0xE8]), 0, savefile, pkm_from_offset, 0xE8);
            else if (ModifierKeys != Keys.Control)
                Array.Copy(savefile, offset, savefile, pkm_from_offset, 0xE8); // Copy from new slot to old slot.
            Array.Copy(pkm_from, 0, savefile, offset, 0xE8); // Copy from temp slot to new.
            setPKXBoxes();
        }
        private void pbBoxSlot_DragEnter(object sender, DragEventArgs e)
        {
            if (e.Data != null)
                e.Effect = DragDropEffects.Move;
        }
        private byte[] pkm_from = new Byte[0xE8];
        private int pkm_from_offset;
        private void L_Save_Click(object sender, EventArgs e)
        {
            // Get latest SaveDataFiler save location
            SDFLoc = Util.GetSDFLocation();
            string path = null;

            if (SDFLoc != null && ModifierKeys != Keys.Control) // if we have a result
                path = Path.Combine(SDFLoc, "main");
            else if (File.Exists(Util.NormalizePath(Path.Combine(Util.GetTempFolder(), "root" + Path.DirectorySeparatorChar + "main")))) // else if cgse exists
                path = Util.NormalizePath(Path.Combine(Util.GetTempFolder(), "root" + Path.DirectorySeparatorChar + "main"));

            if (path != null)
            {
                DialogResult sdr = MessageBox.Show("Open save file from the following location?\n\n"+path, "Prompt", MessageBoxButtons.YesNo);
                if (sdr == DialogResult.Yes)
                    openQuick(path); // load save
            }
        }
    }
    #region Structs & Classes
    public class cbItem
    {
        public string Text { get; set; }
        public object Value { get; set; }

        public override string ToString()
        {
            return Text;
        }
    }
    public class SaveGames
    {
        public struct SaveStruct
        {
            public int Box, TrainerCard, Party, BattleBox, GTS, Daycare, Fused, SUBE, Puff, Item, Trainer1, Trainer2, PCLayout, Wondercard, BerryField, OPower, EventFlag, PokeDex, HoF, PSS, JPEG;
            public string Name;
            public SaveStruct(string GameID)
            {
                if (GameID == "XY")
                {
                    Name = "XY";
                    Box = 0x27A00;
                    TrainerCard = 0x19400;
                    Party = 0x19600;
                    BattleBox = 0x09E00;
                    Daycare = 0x20600;
                    GTS = 0x1CC00;
                    Fused = 0x1B400;
                    SUBE = 0x22C90;

                    Puff = 0x5400;
                    Item = 0x5800;
                    Trainer1 = 0x6800;
                    Trainer2 = 0x9600;
                    PCLayout = 0x9800;
                    Wondercard = 0x21000;
                    BerryField = 0x20C00;
                    OPower = 0x1BE00;
                    EventFlag = 0x19E00;
                    PokeDex = 0x1A400;

                    HoF = 0x1E800;
                    JPEG = 0x5C600;
                    PSS = 0x0A400;
                }
                else if (GameID == "ORAS")
                {
                    // Temp
                    Name = "ORAS";
                    Box = 0x38400;      // Confirmed
                    TrainerCard = 0x19400; // Confirmed
                    Party = 0x19600;    // Confirmed
                    BattleBox = 0x09E00;// Confirmed
                    Daycare = 0x21000; // Confirmed (thanks Rei)
                    GTS = 0x1D600; // Confirmed
                    Fused = 0x1BE00; // Confirmed
                    SUBE = 0x22C90; // ****not in use, not updating?****

                    Puff = 0x5400; // Confirmed
                    Item = 0x5800; // Confirmed
                    Trainer1 = 0x6800; // Confirmed
                    Trainer2 = 0x9600; // Confirmed
                    PCLayout = 0x9800; // Confirmed
                    Wondercard = 0x22000; // Confirmed
                    BerryField = 0x20C00; // ****changed****
                    OPower = 0x1BE00;
                    EventFlag = 0x19E00; // Confirmed
                    PokeDex = 0x1A400;

                    HoF = 0x1F200; // Confirmed
                    JPEG = 0x6D000; // Confirmed
                    PSS = 0x0A400; // Confirmed (thanks Rei)
                }
                else
                {
                    // Copied...
                    Name = "Unknown";
                    Box = 0x27A00;
                    TrainerCard = 0x19400;
                    Party = 0x19600;
                    BattleBox = 0x09E00;
                    Daycare = 0x20600;
                    GTS = 0x1CC00;
                    Fused = 0x1B400;
                    SUBE = 0x22C90;

                    Puff = 0x5400;
                    Item = 0x5800;
                    Trainer1 = 0x6800;
                    Trainer2 = 0x9600;
                    PCLayout = 0x9800;
                    Wondercard = 0x21000;
                    BerryField = 0x20C00;
                    OPower = 0x1BE00;
                    EventFlag = 0x19E00;
                    PokeDex = 0x1A400;

                    HoF = 0x1E800;
                    JPEG = 0x5C600;
                    PSS = 0x0A400;
                }
            }
        }
    }
    #endregion
}
<|MERGE_RESOLUTION|>--- conflicted
+++ resolved
@@ -3605,9 +3605,6 @@
         private void mainmenuOpen(object sender, EventArgs e)
         {
             string cyberpath = Util.GetTempFolder();
-<<<<<<< HEAD
-            if (Directory.Exists(Path.Combine(cyberpath, "root")))
-=======
             SDFLoc = Util.GetSDFLocation();
             if (SDFLoc != null)
             {
@@ -3615,8 +3612,7 @@
                 OpenPKX.RestoreDirectory = true;
                 OpenPKX.FilterIndex = 4;
             }
-            else if (Directory.Exists(cyberpath + "\\root\\"))
->>>>>>> 3edab91b
+            else if (Path.Combine(cyberpath, "root")))
             {
                 OpenPKX.InitialDirectory = Path.Combine(cyberpath, "root");
                 OpenPKX.RestoreDirectory = true;
